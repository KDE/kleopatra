<ui version="4.0" >
 <class>Kleo::NewCertificateUi::AdvancedSettingsDialog</class>
 <widget class="QDialog" name="Kleo::NewCertificateUi::AdvancedSettingsDialog" >
  <property name="geometry" >
   <rect>
    <x>0</x>
    <y>0</y>
    <width>376</width>
    <height>427</height>
   </rect>
  </property>
  <property name="windowTitle" >
   <string>Advanced Settings</string>
  </property>
  <layout class="QVBoxLayout" name="verticalLayout_7" >
   <item>
    <widget class="QTabWidget" name="tabWidget" >
     <widget class="QWidget" name="personalTab" >
      <attribute name="title" >
       <string>Personal Details</string>
      </attribute>
      <layout class="QGridLayout" name="gridLayout" >
       <item row="0" column="0" colspan="2" >
        <widget class="QGroupBox" name="uidGB" >
         <property name="title" >
          <string>Additional User-IDs</string>
         </property>
         <layout class="QVBoxLayout" name="verticalLayout_6" >
          <item>
           <widget class="Kleo::NewCertificateUi::ListWidget" native="1" name="uidLW" />
          </item>
         </layout>
        </widget>
       </item>
       <item rowspan="2" row="2" column="0" >
        <widget class="QGroupBox" name="emailGB" >
         <property name="title" >
          <string>EMail Addresses</string>
         </property>
         <layout class="QVBoxLayout" name="verticalLayout_5" >
          <item>
           <widget class="Kleo::NewCertificateUi::ListWidget" native="1" name="emailLW" />
          </item>
         </layout>
        </widget>
       </item>
       <item row="2" column="1" >
        <widget class="QGroupBox" name="dnsGB" >
         <property name="title" >
          <string>DNS Names</string>
         </property>
         <layout class="QVBoxLayout" name="verticalLayout_4" >
          <item>
           <widget class="Kleo::NewCertificateUi::ListWidget" native="1" name="dnsLW" />
          </item>
         </layout>
        </widget>
       </item>
       <item row="3" column="1" >
        <widget class="QGroupBox" name="uriGB" >
         <property name="title" >
          <string>URIs</string>
         </property>
         <layout class="QVBoxLayout" name="verticalLayout_3" >
          <item>
           <widget class="Kleo::NewCertificateUi::ListWidget" native="1" name="uriLW" />
          </item>
         </layout>
        </widget>
       </item>
      </layout>
     </widget>
     <widget class="QWidget" name="technicalTab" >
      <attribute name="title" >
       <string>Technical Details</string>
      </attribute>
      <layout class="QVBoxLayout" name="verticalLayout_2" >
       <item>
        <widget class="QGroupBox" name="groupBox" >
         <property name="title" >
          <string>Key Material</string>
         </property>
         <layout class="QGridLayout" name="gridLayout_3" >
          <item row="0" column="0" colspan="3" >
           <widget class="QRadioButton" name="rsaRB" >
            <property name="text" >
             <string>RSA</string>
            </property>
            <property name="checked" >
             <bool>true</bool>
            </property>
           </widget>
          </item>
          <item row="0" column="5" >
           <spacer name="horizontalSpacer" >
            <property name="orientation" >
             <enum>Qt::Horizontal</enum>
            </property>
            <property name="sizeHint" stdset="0" >
             <size>
              <width>40</width>
              <height>20</height>
             </size>
            </property>
           </spacer>
          </item>
          <item row="1" column="0" colspan="3" >
           <widget class="QRadioButton" name="dsaRB" >
            <property name="text" >
             <string>DSA</string>
            </property>
           </widget>
          </item>
          <item row="2" column="1" colspan="2" >
           <widget class="QCheckBox" name="elgCB" >
            <property name="enabled" >
             <bool>true</bool>
            </property>
            <property name="text" >
             <string>+ Elgamal</string>
            </property>
           </widget>
          </item>
          <item row="2" column="3" colspan="2" >
           <widget class="QComboBox" name="elgKeyStrengthCB" >
            <property name="enabled" >
             <bool>false</bool>
            </property>
<<<<<<< HEAD
            <item>
             <property name="text" >
              <string>Backend Default</string>
             </property>
            </item>
            <item>
             <property name="text" >
              <string>1024 Bits</string>
             </property>
            </item>
            <item>
             <property name="text" >
              <string>1536 Bits</string>
             </property>
            </item>
            <item>
             <property name="text" >
              <string>2048 Bits</string>
             </property>
            </item>
            <item>
             <property name="text" >
              <string>3072 Bits</string>
             </property>
            </item>
            <item>
             <property name="text" >
              <string>4096 Bits</string>
             </property>
            </item>
           </widget>
          </item>
          <item row="0" column="3" colspan="2" >
           <widget class="QComboBox" name="rsaKeyStrengthCB" >
            <item>
             <property name="text" >
              <string>Backend Default</string>
             </property>
            </item>
            <item>
             <property name="text" >
              <string>1024 Bits</string>
             </property>
            </item>
            <item>
             <property name="text" >
              <string>1536 Bits</string>
             </property>
            </item>
            <item>
             <property name="text" >
              <string>2048 Bits</string>
             </property>
            </item>
            <item>
             <property name="text" >
              <string>3072 Bits</string>
             </property>
            </item>
            <item>
             <property name="text" >
              <string>4096 Bits</string>
             </property>
            </item>
           </widget>
=======
           </widget>
          </item>
          <item row="0" column="3" colspan="2" >
           <widget class="QComboBox" name="rsaKeyStrengthCB" />
>>>>>>> d0d980ff
          </item>
          <item row="1" column="3" colspan="2" >
           <widget class="QComboBox" name="dsaKeyStrengthCB" >
            <property name="enabled" >
             <bool>false</bool>
            </property>
<<<<<<< HEAD
            <item>
             <property name="text" >
              <string>Backend Default</string>
             </property>
            </item>
            <item>
             <property name="text" >
              <string>v1 (1024 Bits)</string>
             </property>
            </item>
            <item>
             <property name="text" >
              <string>v2 (2048 Bits)</string>
             </property>
            </item>
=======
>>>>>>> d0d980ff
           </widget>
          </item>
          <item row="2" column="0" >
           <spacer name="horizontalSpacer_2" >
            <property name="orientation" >
             <enum>Qt::Horizontal</enum>
            </property>
            <property name="sizeType" >
             <enum>QSizePolicy::Fixed</enum>
            </property>
            <property name="sizeHint" stdset="0" >
             <size>
              <width>10</width>
              <height>1</height>
             </size>
            </property>
           </spacer>
          </item>
         </layout>
        </widget>
       </item>
       <item>
        <widget class="QGroupBox" name="groupBox_2" >
         <property name="title" >
          <string>Certificate Usage</string>
         </property>
         <layout class="QGridLayout" name="gridLayout_2" >
          <item row="2" column="0" colspan="2" >
           <layout class="QHBoxLayout" name="horizontalLayout" >
            <item>
             <widget class="QCheckBox" name="expiryCB" >
              <property name="text" >
               <string>Valid until:</string>
              </property>
             </widget>
            </item>
            <item>
             <widget class="QDateEdit" name="expiryDE" >
              <property name="enabled" >
               <bool>false</bool>
              </property>
              <property name="sizePolicy" >
               <sizepolicy vsizetype="Fixed" hsizetype="MinimumExpanding" >
                <horstretch>0</horstretch>
                <verstretch>0</verstretch>
               </sizepolicy>
              </property>
              <property name="calendarPopup" >
               <bool>true</bool>
              </property>
             </widget>
            </item>
           </layout>
          </item>
          <item row="0" column="1" >
           <widget class="QCheckBox" name="certificationCB" >
            <property name="text" >
             <string>Certification</string>
            </property>
           </widget>
          </item>
          <item row="0" column="0" >
           <widget class="QCheckBox" name="signingCB" >
            <property name="text" >
             <string>Signing</string>
            </property>
            <property name="checked" >
             <bool>true</bool>
            </property>
           </widget>
          </item>
          <item row="1" column="0" >
           <widget class="QCheckBox" name="encryptionCB" >
            <property name="text" >
             <string>Encryption</string>
            </property>
            <property name="checked" >
             <bool>true</bool>
            </property>
           </widget>
          </item>
          <item row="1" column="1" >
           <widget class="QCheckBox" name="authenticationCB" >
            <property name="text" >
             <string>Authentication</string>
            </property>
           </widget>
          </item>
         </layout>
        </widget>
       </item>
       <item>
        <spacer name="verticalSpacer" >
         <property name="orientation" >
          <enum>Qt::Vertical</enum>
         </property>
         <property name="sizeHint" stdset="0" >
          <size>
           <width>20</width>
           <height>40</height>
          </size>
         </property>
        </spacer>
       </item>
      </layout>
     </widget>
    </widget>
   </item>
   <item>
    <widget class="QDialogButtonBox" name="buttonBox" >
     <property name="orientation" >
      <enum>Qt::Horizontal</enum>
     </property>
     <property name="standardButtons" >
      <set>QDialogButtonBox::Cancel|QDialogButtonBox::Ok</set>
     </property>
    </widget>
   </item>
  </layout>
 </widget>
 <customwidgets>
  <customwidget>
   <class>Kleo::NewCertificateUi::ListWidget</class>
   <extends>QWidget</extends>
   <header>newcertificatewizard/listwidget.h</header>
   <container>1</container>
   <slots>
    <signal>itemsChanged()</signal>
   </slots>
  </customwidget>
 </customwidgets>
 <resources/>
 <connections>
  <connection>
   <sender>buttonBox</sender>
   <signal>accepted()</signal>
   <receiver>Kleo::NewCertificateUi::AdvancedSettingsDialog</receiver>
   <slot>accept()</slot>
   <hints>
    <hint type="sourcelabel" >
     <x>236</x>
     <y>387</y>
    </hint>
    <hint type="destinationlabel" >
     <x>157</x>
     <y>274</y>
    </hint>
   </hints>
  </connection>
  <connection>
   <sender>buttonBox</sender>
   <signal>rejected()</signal>
   <receiver>Kleo::NewCertificateUi::AdvancedSettingsDialog</receiver>
   <slot>reject()</slot>
   <hints>
    <hint type="sourcelabel" >
     <x>325</x>
     <y>387</y>
    </hint>
    <hint type="destinationlabel" >
     <x>286</x>
     <y>274</y>
    </hint>
   </hints>
  </connection>
  <connection>
   <sender>rsaRB</sender>
   <signal>toggled(bool)</signal>
   <receiver>rsaKeyStrengthCB</receiver>
   <slot>setEnabled(bool)</slot>
   <hints>
    <hint type="sourcelabel" >
     <x>84</x>
     <y>112</y>
    </hint>
    <hint type="destinationlabel" >
     <x>189</x>
     <y>111</y>
    </hint>
   </hints>
  </connection>
  <connection>
   <sender>elgCB</sender>
   <signal>toggled(bool)</signal>
   <receiver>elgKeyStrengthCB</receiver>
   <slot>setEnabled(bool)</slot>
   <hints>
    <hint type="sourcelabel" >
     <x>147</x>
     <y>185</y>
    </hint>
    <hint type="destinationlabel" >
     <x>291</x>
     <y>185</y>
    </hint>
   </hints>
  </connection>
  <connection>
   <sender>expiryCB</sender>
   <signal>toggled(bool)</signal>
   <receiver>expiryDE</receiver>
   <slot>setEnabled(bool)</slot>
   <hints>
    <hint type="sourcelabel" >
     <x>120</x>
     <y>328</y>
    </hint>
    <hint type="destinationlabel" >
     <x>172</x>
     <y>326</y>
    </hint>
   </hints>
  </connection>
  <connection>
   <sender>dsaRB</sender>
   <signal>toggled(bool)</signal>
   <receiver>dsaKeyStrengthCB</receiver>
   <slot>setEnabled(bool)</slot>
   <hints>
    <hint type="sourcelabel" >
     <x>131</x>
     <y>149</y>
    </hint>
    <hint type="destinationlabel" >
     <x>181</x>
     <y>139</y>
    </hint>
   </hints>
  </connection>
  <connection>
   <sender>rsaRB</sender>
   <signal>toggled(bool)</signal>
   <receiver>Kleo::NewCertificateUi::AdvancedSettingsDialog</receiver>
   <slot>slotKeyMaterialSelectionChanged()</slot>
   <hints>
    <hint type="sourcelabel" >
     <x>39</x>
     <y>95</y>
    </hint>
    <hint type="destinationlabel" >
     <x>5</x>
     <y>93</y>
    </hint>
   </hints>
  </connection>
  <connection>
   <sender>dsaRB</sender>
   <signal>toggled(bool)</signal>
   <receiver>Kleo::NewCertificateUi::AdvancedSettingsDialog</receiver>
   <slot>slotKeyMaterialSelectionChanged()</slot>
   <hints>
    <hint type="sourcelabel" >
     <x>35</x>
     <y>133</y>
    </hint>
    <hint type="destinationlabel" >
     <x>5</x>
     <y>131</y>
    </hint>
   </hints>
  </connection>
  <connection>
   <sender>elgCB</sender>
   <signal>toggled(bool)</signal>
   <receiver>Kleo::NewCertificateUi::AdvancedSettingsDialog</receiver>
   <slot>slotKeyMaterialSelectionChanged()</slot>
   <hints>
    <hint type="sourcelabel" >
     <x>55</x>
     <y>169</y>
    </hint>
    <hint type="destinationlabel" >
     <x>3</x>
     <y>169</y>
    </hint>
   </hints>
  </connection>
  <connection>
   <sender>signingCB</sender>
   <signal>toggled(bool)</signal>
   <receiver>Kleo::NewCertificateUi::AdvancedSettingsDialog</receiver>
   <slot>slotSigningAllowedToggled(bool)</slot>
   <hints>
    <hint type="sourcelabel" >
     <x>55</x>
     <y>250</y>
    </hint>
    <hint type="destinationlabel" >
     <x>3</x>
     <y>252</y>
    </hint>
   </hints>
  </connection>
  <connection>
   <sender>encryptionCB</sender>
   <signal>toggled(bool)</signal>
   <receiver>Kleo::NewCertificateUi::AdvancedSettingsDialog</receiver>
   <slot>slotEncryptionAllowedToggled(bool)</slot>
   <hints>
    <hint type="sourcelabel" >
     <x>53</x>
     <y>288</y>
    </hint>
    <hint type="destinationlabel" >
     <x>3</x>
     <y>280</y>
    </hint>
   </hints>
  </connection>
 </connections>
 <slots>
  <slot>slotKeyMaterialSelectionChanged()</slot>
  <slot>slotSigningAllowedToggled(bool)</slot>
  <slot>slotEncryptionAllowedToggled(bool)</slot>
 </slots>
</ui><|MERGE_RESOLUTION|>--- conflicted
+++ resolved
@@ -126,102 +126,16 @@
             <property name="enabled" >
              <bool>false</bool>
             </property>
-<<<<<<< HEAD
-            <item>
-             <property name="text" >
-              <string>Backend Default</string>
-             </property>
-            </item>
-            <item>
-             <property name="text" >
-              <string>1024 Bits</string>
-             </property>
-            </item>
-            <item>
-             <property name="text" >
-              <string>1536 Bits</string>
-             </property>
-            </item>
-            <item>
-             <property name="text" >
-              <string>2048 Bits</string>
-             </property>
-            </item>
-            <item>
-             <property name="text" >
-              <string>3072 Bits</string>
-             </property>
-            </item>
-            <item>
-             <property name="text" >
-              <string>4096 Bits</string>
-             </property>
-            </item>
-           </widget>
-          </item>
-          <item row="0" column="3" colspan="2" >
-           <widget class="QComboBox" name="rsaKeyStrengthCB" >
-            <item>
-             <property name="text" >
-              <string>Backend Default</string>
-             </property>
-            </item>
-            <item>
-             <property name="text" >
-              <string>1024 Bits</string>
-             </property>
-            </item>
-            <item>
-             <property name="text" >
-              <string>1536 Bits</string>
-             </property>
-            </item>
-            <item>
-             <property name="text" >
-              <string>2048 Bits</string>
-             </property>
-            </item>
-            <item>
-             <property name="text" >
-              <string>3072 Bits</string>
-             </property>
-            </item>
-            <item>
-             <property name="text" >
-              <string>4096 Bits</string>
-             </property>
-            </item>
-           </widget>
-=======
            </widget>
           </item>
           <item row="0" column="3" colspan="2" >
            <widget class="QComboBox" name="rsaKeyStrengthCB" />
->>>>>>> d0d980ff
           </item>
           <item row="1" column="3" colspan="2" >
            <widget class="QComboBox" name="dsaKeyStrengthCB" >
             <property name="enabled" >
              <bool>false</bool>
             </property>
-<<<<<<< HEAD
-            <item>
-             <property name="text" >
-              <string>Backend Default</string>
-             </property>
-            </item>
-            <item>
-             <property name="text" >
-              <string>v1 (1024 Bits)</string>
-             </property>
-            </item>
-            <item>
-             <property name="text" >
-              <string>v2 (2048 Bits)</string>
-             </property>
-            </item>
-=======
->>>>>>> d0d980ff
            </widget>
           </item>
           <item row="2" column="0" >
