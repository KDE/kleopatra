/* -*- mode: c++; c-basic-offset:4 -*-
    view/tabwidget.cpp

    This file is part of Kleopatra, the KDE keymanager
    Copyright (c) 2007 Klarälvdalens Datakonsult AB

    Kleopatra is free software; you can redistribute it and/or modify
    it under the terms of the GNU General Public License as published by
    the Free Software Foundation; either version 2 of the License, or
    (at your option) any later version.

    Kleopatra is distributed in the hope that it will be useful,
    but WITHOUT ANY WARRANTY; without even the implied warranty of
    MERCHANTABILITY or FITNESS FOR A PARTICULAR PURPOSE.  See the GNU
    General Public License for more details.

    You should have received a copy of the GNU General Public License
    along with this program; if not, write to the Free Software
    Foundation, Inc., 51 Franklin Street, Fifth Floor, Boston, MA  02110-1301  USA

    In addition, as a special exception, the copyright holders give
    permission to link the code of this program with any edition of
    the Qt library by Trolltech AS, Norway (or with modified versions
    of Qt that use the same license as Qt), and distribute linked
    combinations including the two.  You must obey the GNU General
    Public License in all respects for all of the code used other than
    Qt.  If you modify this file, you may extend this exception to
    your version of the file, but you are not obligated to do so.  If
    you do not wish to do so, delete this exception statement from
    your version.
*/

#include <config-kleopatra.h>

#include "tabwidget.h"
#include "keytreeview.h"

#include <models/keylistmodel.h>
#include <models/keylistsortfilterproxymodel.h>

#include <utils/action_data.h>
#include <utils/headerview.h>
#include <utils/stl_util.h>

#include <kleo/keyfilter.h>
#include <kleo/keyfiltermanager.h>

#include <gpgme++/key.h>

#include <KLocale>
#include <KTabWidget>
#include <KConfigGroup>
#include <KConfig>
#include <KAction>
#include <KActionCollection>

#include <QGridLayout>
#include <QTimer>
#include <QTreeView>
#include <QToolButton>
#include <QAction>
#include <QMenu>
#include <QInputDialog>
#include <QItemSelectionModel>
#include <QItemSelection>
#include <QLayout>

#include <map>
#include <vector>
#include <cassert>

using namespace Kleo;
using namespace boost;
using namespace GpgME;

namespace {

class TreeView : public QTreeView {
public:
    explicit TreeView( QWidget * parent=0 ) : QTreeView( parent ) {}

    /* reimp */ QSize minimumSizeHint() const {
        const QSize min = QTreeView::minimumSizeHint();
        return QSize( min.width(), min.height() + 5 * fontMetrics().height() );
    }
};

class Page : public Kleo::KeyTreeView {
    Q_OBJECT
    Page( const Page & other );
public:
    Page( const QString & title, const QString & id, const QString & text, AbstractKeyListSortFilterProxyModel * proxy=0, const QString & toolTip=QString(), QWidget * parent=0 );
    Page( const KConfigGroup & group, QWidget * parent=0 );
    ~Page();

    void setTemporary( bool temporary );
    bool isTemporary() const { return m_isTemporary; }

    /* reimp */ void setHierarchicalView( bool hierarchical );
    /* reimp */ void setStringFilter( const QString & filter ); 
    /* reimp */ void setKeyFilter( const shared_ptr<KeyFilter> & filter );

    QString title() const { return m_title.isEmpty() && keyFilter() ? keyFilter()->name() : m_title ; }
    void setTitle( const QString & title );

    QString toolTip() const { return m_toolTip.isEmpty() ? title() : m_toolTip ; }
    void setToolTip( const QString & tip );

    bool canBeClosed() const { return m_canBeClosed; }
    bool canBeRenamed() const { return m_canBeRenamed; }
    bool canChangeStringFilter() const { return m_canChangeStringFilter; }
    bool canChangeKeyFilter() const { return m_canChangeKeyFilter && !m_isTemporary; }
    bool canChangeHierarchical() const { return m_canChangeHierarchical; }

    void saveTo( KConfigGroup & group ) const;

    /* reimp */ Page * clone() const { return new Page( *this ); }

    void liftAllRestrictions() {
        m_canBeClosed = m_canBeRenamed = m_canChangeStringFilter = m_canChangeKeyFilter = m_canChangeHierarchical = true;
    }

Q_SIGNALS:
    void titleChanged( const QString & title );

private:
    void init();

private:
    QString m_title;
    QString m_toolTip;
    bool m_isTemporary : 1;
    bool m_canBeClosed : 1;
    bool m_canBeRenamed : 1;
    bool m_canChangeStringFilter : 1;
    bool m_canChangeKeyFilter : 1;
    bool m_canChangeHierarchical : 1;
};
} // anon namespace

KeyTreeView::KeyTreeView( const KeyTreeView & other )
    : QWidget( 0 ),
      m_proxy( new KeyListSortFilterProxyModel( this ) ),
      m_additionalProxy( other.m_additionalProxy ? other.m_additionalProxy->clone() : 0 ),
      m_view( new TreeView( this ) ),
      m_flatModel( other.m_flatModel ),
      m_hierarchicalModel( other.m_hierarchicalModel ),
      m_stringFilter( other.m_stringFilter ),
      m_keyFilter( other.m_keyFilter ),
      m_isHierarchical( other.m_isHierarchical )
{
    init();
    setColumnSizes( other.columnSizes() );
    setSortColumn( other.sortColumn(), other.sortOrder() );
}

Page::Page( const Page & other )
    : KeyTreeView( other ),
      m_title( other.m_title ),
      m_toolTip( other.m_toolTip ),
      m_isTemporary( other.m_isTemporary ),
      m_canBeClosed( other.m_canBeClosed ),
      m_canBeRenamed( other.m_canBeRenamed ),
      m_canChangeStringFilter( other.m_canChangeStringFilter ),
      m_canChangeKeyFilter( other.m_canChangeKeyFilter ),
      m_canChangeHierarchical( other.m_canChangeHierarchical )
{
    init();
}

KeyTreeView::KeyTreeView( const QString & text, const shared_ptr<KeyFilter> & kf, AbstractKeyListSortFilterProxyModel * proxy, QWidget * parent )
    : QWidget( parent ),
      m_proxy( new KeyListSortFilterProxyModel( this ) ),
      m_additionalProxy( proxy ),
      m_view( new TreeView( this ) ),
      m_flatModel( 0 ),
      m_hierarchicalModel( 0 ),
      m_stringFilter( text ),
      m_keyFilter( kf ),
      m_isHierarchical( true )
{
    init();
}

Page::Page( const QString & title, const QString & id, const QString & text, AbstractKeyListSortFilterProxyModel * proxy, const QString & toolTip, QWidget * parent )
    : KeyTreeView( text, KeyFilterManager::instance()->keyFilterByID( id ), proxy, parent ),
      m_title( title ),
      m_toolTip( toolTip ),
      m_isTemporary( false ),
      m_canBeClosed( true ),
      m_canBeRenamed( true ),
      m_canChangeStringFilter( true ),
      m_canChangeKeyFilter( true ),
      m_canChangeHierarchical( true )
{
    init();
}

static const char TITLE_ENTRY[] = "title";
static const char STRING_FILTER_ENTRY[] = "string-filter";
static const char KEY_FILTER_ENTRY[] = "key-filter";
static const char HIERARCHICAL_VIEW_ENTRY[] = "hierarchical-view";
static const char COLUMN_SIZES[] = "column-sizes";
static const char SORT_COLUMN[] = "sort-column";
static const char SORT_DESCENDING[] = "sort-descending";

Page::Page( const KConfigGroup & group, QWidget * parent )
    : KeyTreeView( group.readEntry( STRING_FILTER_ENTRY ),
                   KeyFilterManager::instance()->keyFilterByID( group.readEntry( KEY_FILTER_ENTRY ) ),
                   0, parent ),
      m_title( group.readEntry( TITLE_ENTRY ) ),
      m_toolTip(),
      m_isTemporary( false ),
      m_canBeClosed( !group.isImmutable() ),
      m_canBeRenamed( !group.isEntryImmutable( TITLE_ENTRY ) ),
      m_canChangeStringFilter( !group.isEntryImmutable( STRING_FILTER_ENTRY ) ),
      m_canChangeKeyFilter( !group.isEntryImmutable( KEY_FILTER_ENTRY ) ),
      m_canChangeHierarchical( !group.isEntryImmutable( HIERARCHICAL_VIEW_ENTRY ) )
{
    init();
    setHierarchicalView( group.readEntry( HIERARCHICAL_VIEW_ENTRY, true ) );
    setColumnSizes( kdtools::copy< std::vector<int> >( group.readEntry( COLUMN_SIZES, QList<int>() ) ) );
    setSortColumn(  group.readEntry( SORT_COLUMN, 0 ),
                    group.readEntry( SORT_DESCENDING, true ) ? Qt::DescendingOrder : Qt::AscendingOrder );
}

void KeyTreeView::setColumnSizes( const std::vector<int> & sizes ) {
    if ( sizes.empty() )
        return;
    assert( m_view );
    assert( m_view->header() );
    assert( qobject_cast<HeaderView*>( m_view->header() ) == static_cast<HeaderView*>( m_view->header() ) );
    if ( HeaderView * const hv = static_cast<HeaderView*>( m_view->header() ) )
        hv->setSectionSizes( sizes );
}

void KeyTreeView::setSortColumn( int sortColumn, Qt::SortOrder sortOrder ) {
    assert( m_view );
    m_view->sortByColumn( sortColumn, sortOrder );
}

int KeyTreeView::sortColumn() const {
    assert( m_view );
    assert( m_view->header() );
    return m_view->header()->sortIndicatorSection();
}

Qt::SortOrder KeyTreeView::sortOrder() const {
    assert( m_view );
    assert( m_view->header() );
    return m_view->header()->sortIndicatorOrder();
}

std::vector<int> KeyTreeView::columnSizes() const {
    assert( m_view );
    assert( m_view->header() );
    assert( qobject_cast<HeaderView*>( m_view->header() ) == static_cast<HeaderView*>( m_view->header() ) );
    if ( HeaderView * const hv = static_cast<HeaderView*>( m_view->header() ) )
        return hv->sectionSizes();
    else
        return std::vector<int>();
}    

void KeyTreeView::init() {
    KDAB_SET_OBJECT_NAME( m_proxy );
    KDAB_SET_OBJECT_NAME( m_view );
    if ( m_additionalProxy && m_additionalProxy->objectName().isEmpty() )
        KDAB_SET_OBJECT_NAME( m_additionalProxy );

    QLayout * layout = new QVBoxLayout( this );
    KDAB_SET_OBJECT_NAME( layout );
    layout->setMargin( 0 );
    layout->addWidget( m_view );

    HeaderView * headerView = new HeaderView( Qt::Horizontal );
    KDAB_SET_OBJECT_NAME( headerView );
    m_view->setHeader( headerView );

    m_view->setSelectionBehavior( QAbstractItemView::SelectRows );
    m_view->setSelectionMode( QAbstractItemView::ExtendedSelection );
    //m_view->setAlternatingRowColors( true );
    m_view->setAllColumnsShowFocus( true );
    m_view->setSortingEnabled( true );

    if ( model() ) {
        if ( m_additionalProxy )
            m_additionalProxy->setSourceModel( model() );
        else
<<<<<<< HEAD
            m_proxy.setSourceModel( model() );
    }
=======
            m_proxy->setSourceModel( model() );
>>>>>>> 5dfd276b
    if ( m_additionalProxy ) {
        m_proxy->setSourceModel( m_additionalProxy );
        if ( !m_additionalProxy->parent() )
            m_additionalProxy->setParent( this );
    }
    m_proxy->setFilterFixedString( m_stringFilter );
    m_proxy->setKeyFilter( m_keyFilter );
    m_view->setModel( m_proxy );
}

void Page::init() {

}

KeyTreeView::~KeyTreeView() {}

Page::~Page() {}

void Page::saveTo( KConfigGroup & group ) const {

    group.writeEntry( TITLE_ENTRY, m_title );
    group.writeEntry( STRING_FILTER_ENTRY, stringFilter() );
    group.writeEntry( KEY_FILTER_ENTRY, keyFilter() ? keyFilter()->id() : QString() );
    group.writeEntry( HIERARCHICAL_VIEW_ENTRY, isHierarchicalView() );
    if ( const HeaderView * const hv = view() ? qobject_cast<HeaderView*>( view()->header() ) : 0 ) {
        group.writeEntry( COLUMN_SIZES, kdtools::copy< QList<int> >( hv->sectionSizes() ) );
        group.writeEntry( SORT_COLUMN, hv->sortIndicatorSection() );
        group.writeEntry( SORT_DESCENDING, hv->sortIndicatorOrder() == Qt::DescendingOrder );
    }
}

static QAbstractProxyModel * find_last_proxy( QAbstractProxyModel * pm ) {
    assert( pm );
    while ( QAbstractProxyModel * const sm = qobject_cast<QAbstractProxyModel*>( pm->sourceModel() ) )
        pm = sm;
    return pm;
}

void KeyTreeView::setFlatModel( AbstractKeyListModel * model ) {
    if ( model == m_flatModel )
        return;
    m_flatModel = model;
    if ( !m_isHierarchical )
        find_last_proxy( m_proxy )->setSourceModel( model );
}

void KeyTreeView::setHierarchicalModel( AbstractKeyListModel * model ) {
    if ( model == m_hierarchicalModel )
        return;
    m_hierarchicalModel = model;
    if ( m_isHierarchical ) {
        find_last_proxy( m_proxy )->setSourceModel( model );
        m_view->expandAll();
    }
}

void KeyTreeView::setStringFilter( const QString & filter ) {
    if ( filter == m_stringFilter )
        return;
    m_stringFilter = filter;
    m_proxy->setFilterFixedString( filter ); 
    emit stringFilterChanged( filter );
}

<<<<<<< HEAD
void Page::setKeyFilter( const shared_ptr<KeyFilter> & filter ) {
    if ( filter == m_keyFilter || ( filter && m_keyFilter && filter->id() == m_keyFilter->id() ) )
=======
void Page::setStringFilter( const QString & filter ) {
    if ( !m_canChangeStringFilter )
        return;
    KeyTreeView::setStringFilter( filter );
}

void KeyTreeView::setKeyFilter( const shared_ptr<KeyFilter> & filter ) {
    if ( filter == m_keyFilter || filter && m_keyFilter && filter->id() == m_keyFilter->id() )
>>>>>>> 5dfd276b
        return;
    m_keyFilter = filter;
    m_proxy->setKeyFilter( filter );
    emit keyFilterChanged( filter );
}

void Page::setKeyFilter( const shared_ptr<KeyFilter> & filter ) {
    if ( !canChangeKeyFilter() )
        return;
    const QString oldTitle = title();
    KeyTreeView::setKeyFilter( filter );
    const QString newTitle = title();
    if ( oldTitle != newTitle )
        emit titleChanged( newTitle );
}

void Page::setTitle( const QString & t ) {
    if ( t == m_title )
        return;
    if ( !m_canBeRenamed )
        return;
    const QString oldTitle = title();
    m_title = t;
    const QString newTitle = title();
    if ( oldTitle != newTitle )
        emit titleChanged( newTitle );
}

void Page::setToolTip( const QString & tip ) {
    if ( tip == m_toolTip )
        return;
    if ( !m_canBeRenamed )
        return;
    const QString oldTip = toolTip();
    m_toolTip = tip;
    const QString newTip = toolTip();
    if ( oldTip != newTip )
        emit titleChanged( title() );
}

static QItemSelection itemSelectionFromKeys( const std::vector<Key> & keys, const KeyListSortFilterProxyModel & proxy ) {
    QItemSelection result;
    Q_FOREACH( const Key & key, keys ) {
        const QModelIndex mi = proxy.index( key );
        if ( mi.isValid() )
            result.merge( QItemSelection( mi, mi ), QItemSelectionModel::Select );
    }
    return result;
}

void KeyTreeView::setHierarchicalView( bool on ) {
    if ( on == m_isHierarchical )
        return;
    const std::vector<Key> selectedKeys = m_proxy->keys( m_view->selectionModel()->selectedRows() );
    const Key currentKey = m_proxy->key( m_view->currentIndex() );

    m_isHierarchical = on;
    find_last_proxy( m_proxy )->setSourceModel( model() );
    if ( on )
        m_view->expandAll();
    m_view->selectionModel()->select( itemSelectionFromKeys( selectedKeys, *m_proxy ), QItemSelectionModel::ClearAndSelect | QItemSelectionModel::Rows );
    if ( !currentKey.isNull() ) {
        const QModelIndex currentIndex = m_proxy->index( currentKey );
        if ( currentIndex.isValid() ) {
            m_view->selectionModel()->setCurrentIndex( m_proxy->index( currentKey ), QItemSelectionModel::NoUpdate );
            m_view->scrollTo( currentIndex );
        }
    }
    emit hierarchicalChanged( on );
}

void Page::setHierarchicalView( bool on ) {
    if ( !m_canChangeHierarchical )
        return;
    KeyTreeView::setHierarchicalView( on );
}

void Page::setTemporary( bool on ) {
    if ( on == m_isTemporary )
        return;
    m_isTemporary = on;
    if ( on )
        setKeyFilter( shared_ptr<KeyFilter>() );
}

//
//
// TabWidget
//
//

class TabWidget::Private {
    friend class ::Kleo::TabWidget;
    TabWidget * const q;
public:
    explicit Private( TabWidget * qq );
    ~Private() {};

private:
    void slotContextMenu( const QPoint & p ) {
        slotContextMenu( 0, p );
    }
    void slotContextMenu( QWidget * w, const QPoint & p );
    void currentIndexChanged( int index );
    void slotPageTitleChanged( const QString & title );
    void slotPageKeyFilterChanged( const shared_ptr<KeyFilter> & filter );
    void slotPageStringFilterChanged( const QString & filter );
    void slotPageHierarchyChanged( bool on );

    void slotRenameCurrentTab() {
        renamePage( currentPage() );
    }
    void slotNewTab();
    void slotDuplicateCurrentTab() {
        duplicatePage( currentPage() );
    }
    void slotCloseCurrentTab() {
        closePage( currentPage() );
    }
    void slotMoveCurrentTabLeft() {
        movePageLeft( currentPage() );
    }
    void slotMoveCurrentTabRight() {
        movePageRight( currentPage() );
    }
    void slotToggleHierarchicalView( bool on ) {
        toggleHierarchicalView( currentPage(), on );
    }
    void slotExpandAll() {
        expandAll( currentPage() );
    }
    void slotCollapseAll() {
        collapseAll( currentPage() );
    }

    void renamePage( Page * page );
    void duplicatePage( Page * page );
    void closePage( Page * page );
    void movePageLeft( Page * page );
    void movePageRight( Page * page );
    void toggleHierarchicalView( Page * page, bool on );
    void expandAll( Page * page );
    void collapseAll( Page * page );

    void enableDisableCurrentPageActions();
    void enableDisablePageActions( QAction * actions[], const Page * page );

    Page * currentPage() const {
        assert( !tabWidget.currentWidget() || qobject_cast<Page*>( tabWidget.currentWidget() ) );
        return static_cast<Page*>( tabWidget.currentWidget() );
    }
    Page * page( unsigned int idx ) const {
        assert( !tabWidget.widget( idx ) || qobject_cast<Page*>( tabWidget.widget( idx ) ) );
        return static_cast<Page*>( tabWidget.widget( idx ) );
    }

    Page * senderPage() const {
        QObject * const sender = q->sender();
        assert( !sender || qobject_cast<Page*>( sender ) );
        return static_cast<Page*>( sender );
    }

    bool isSenderCurrentPage() const {
        Page * const sp = senderPage();
        return sp && sp == currentPage();
    }

    QTreeView * addView( Page * page, Page * columnReference );
    void setCornerAction( QAction * action, Qt::Corner corner );

private:
    AbstractKeyListModel * flatModel;
    AbstractKeyListModel * hierarchicalModel;
    KTabWidget tabWidget;
    QVBoxLayout layout;
    enum {
        Rename,
        Duplicate,
        Close,
        MoveLeft,
        MoveRight,
        Hierarchical,
        ExpandAll,
        CollapseAll,

        NumPageActions
    };
    QAction * newAction;
    QAction * currentPageActions[NumPageActions];
    QAction * otherPageActions[NumPageActions];
};

TabWidget::Private::Private( TabWidget * qq )
    : q( qq ),
      flatModel( 0 ),
      hierarchicalModel( 0 ),
      tabWidget( q ),
      layout( q )
{
    KDAB_SET_OBJECT_NAME( tabWidget );
    KDAB_SET_OBJECT_NAME( layout );

    layout.setMargin( 0 );
    layout.addWidget( &tabWidget );

    tabWidget.setTabBarHidden( true );
    tabWidget.setMovable( true );

    connect( &tabWidget, SIGNAL(currentChanged(int)),
             q, SLOT(currentIndexChanged(int)) );
    connect( &tabWidget, SIGNAL(contextMenu(QPoint)),
             q, SLOT(slotContextMenu(QPoint)) );
    connect( &tabWidget, SIGNAL(contextMenu(QWidget*,QPoint)),
             q, SLOT(slotContextMenu(QWidget*,QPoint)) );

    const action_data actionDataNew = {
        "window_new_tab", i18n("New Tab"), i18n("Open a new tab"),
        "tab-new", q, SLOT(slotNewTab()), i18n("CTRL+SHIFT+N"), false, true
    };

    newAction = make_action_from_data( actionDataNew, q );

    struct action_data actionData[NumPageActions] = {
        { "window_rename_tab", i18n("Rename Tab..."), i18n("Rename this tab"),
          "edit-rename", q, SLOT(slotRenameCurrentTab()), i18n("CTRL+SHIFT+R"), false, false },
        { "window_duplicate_tab", i18n("Duplicate Tab"), i18n("Duplicate this tab"),
          "tab-duplicate", q, SLOT(slotDuplicateCurrentTab()), i18n("CTRL+SHIFT+D"), false, true },
        { "window_close_tab", i18n("Close Tab"), i18n("Close this tab"),
          "tab-close", q, SLOT(slotCloseCurrentTab()), i18n("CTRL+SHIFT+W"), false, false }, // ### CTRL-W when available
        { "window_move_tab_left", i18n("Move Tab Left"), QString(),
          0, q, SLOT(slotMoveCurrentTabLeft()), i18n("CTRL+SHIFT+LEFT"), false, false },
        { "window_move_tab_right", i18n("Move Tab Right"), QString(),
          0, q, SLOT(slotMoveCurrentTabRight()), i18n("CTRL+SHIFT+RIGHT"), false, false },
        { "window_view_hierarchical", i18n("Hierarchical Certificate List"), QString(),
          0, q, SLOT(slotToggleHierarchicalView(bool)), QString(), true, false },
        { "window_expand_all", i18n("Expand All"), QString(),
          0, q, SLOT(slotExpandAll()), i18n("CTRL+."), false, false },
        { "window_collapse_all", i18n("Collapse All"), QString(),
          0, q, SLOT(slotCollapseAll()), i18n("CTRL+,"), false, false },
    };

    for ( unsigned int i = 0 ; i < NumPageActions ; ++i )
        currentPageActions[i] = make_action_from_data( actionData[i], q );

    for ( unsigned int i = 0 ; i < NumPageActions ; ++i ) {
        action_data ad = actionData[i];
        assert( QString::fromLatin1( ad.name ).startsWith( "window_" ) );
        ad.name = ad.name + strlen("window_");
        ad.tooltip.clear();
        ad.receiver = 0;
        ad.shortcut.clear();
        otherPageActions[i] = make_action_from_data( ad, q );
    }

    setCornerAction( newAction,                 Qt::TopLeftCorner  );
    setCornerAction( currentPageActions[Close], Qt::TopRightCorner );
}

void TabWidget::Private::slotContextMenu( QWidget * w, const QPoint & p ) {
    assert( !w || qobject_cast<Page*>( w ) );
    Page * const contextMenuPage = static_cast<Page*>( w );
    const Page * const current = currentPage();
    
    QAction ** const actions = contextMenuPage == current ? currentPageActions : otherPageActions ;

    if ( contextMenuPage != current )
        enableDisablePageActions( actions, contextMenuPage );

    QMenu menu;
    menu.addAction( actions[Rename] );
    menu.addSeparator();
    menu.addAction( newAction );
    menu.addAction( actions[Duplicate] );
    menu.addSeparator();
    menu.addAction( actions[MoveLeft] );
    menu.addAction( actions[MoveRight] );
    menu.addSeparator();
    menu.addAction( actions[Close] );

    const QAction * const action = menu.exec( p );

    if ( contextMenuPage == current || action == newAction )
        return; // performed through signal/slot connections...

    if ( action == otherPageActions[Rename] )
        renamePage( contextMenuPage );
    else if ( action == otherPageActions[Duplicate] )
        duplicatePage( contextMenuPage );
    else if ( action == otherPageActions[Close] )
        closePage( contextMenuPage );
    else if ( action == otherPageActions[MoveLeft] )
        movePageLeft( contextMenuPage );
    else if ( action == otherPageActions[MoveRight] )
        movePageRight( contextMenuPage );
        
}

void TabWidget::Private::currentIndexChanged( int index ) {
    const Page * const page = this->page( index );
    emit q->currentViewChanged( page ? page->view() : 0 );
    emit q->keyFilterChanged( page ? page->keyFilter() : shared_ptr<KeyFilter>() );
    emit q->stringFilterChanged( page ? page->stringFilter() : QString() );
    enableDisableCurrentPageActions();
}

void TabWidget::Private::enableDisableCurrentPageActions() {
    const Page * const page = currentPage();

    emit q->enableChangeStringFilter( page && page->canChangeStringFilter() );
    emit q->enableChangeKeyFilter( page && page->canChangeKeyFilter() );

    enableDisablePageActions( currentPageActions, page );
}

void TabWidget::Private::enableDisablePageActions( QAction * actions[], const Page * p ) {
    actions[Rename]      ->setEnabled( p && p->canBeRenamed() );
    actions[Duplicate]   ->setEnabled( p );
    actions[Close]       ->setEnabled( p && p->canBeClosed() && tabWidget.count() > 1 );
    actions[MoveLeft]    ->setEnabled( p && tabWidget.indexOf( const_cast<Page*>(p) ) != 0 );
    actions[MoveRight]   ->setEnabled( p && tabWidget.indexOf( const_cast<Page*>(p) ) != tabWidget.count()-1 );
    actions[Hierarchical]->setEnabled( p && p->canChangeHierarchical() );
    actions[Hierarchical]->setChecked( p && p->isHierarchicalView() );
    actions[ExpandAll]   ->setEnabled( p && p->isHierarchicalView() );
    actions[CollapseAll] ->setEnabled( p && p->isHierarchicalView() );

    tabWidget.setTabBarHidden( tabWidget.count() < 2 );
}

void TabWidget::Private::slotPageTitleChanged( const QString & ) {
    if ( Page * const page = senderPage() ) {
        const int idx = tabWidget.indexOf( page );
        tabWidget.setTabText( idx, page->title() );
        tabWidget.setTabToolTip( idx, page->toolTip() );
    }
}

void TabWidget::Private::slotPageKeyFilterChanged( const shared_ptr<KeyFilter> & kf ) {
    if ( isSenderCurrentPage() )
        emit q->keyFilterChanged( kf );
}

void TabWidget::Private::slotPageStringFilterChanged( const QString & filter ) {
    if ( isSenderCurrentPage() )
        emit q->stringFilterChanged( filter );
}

void TabWidget::Private::slotPageHierarchyChanged( bool ) {
    enableDisableCurrentPageActions();
}

void TabWidget::Private::slotNewTab() {
    Page * page = new Page( QString(), "all-certificates", QString() );
    addView( page, currentPage() );
    tabWidget.setCurrentIndex( tabWidget.count()-1 );
}

void TabWidget::Private::renamePage( Page * page ) {
    if ( !page )
        return;
    bool ok = false;
    const QString text = QInputDialog::getText( q, i18n("Rename Tab"), i18n("New tab title:"), QLineEdit::Normal, page->title(), &ok );
    if ( !ok )
        return;
    page->setTitle( text );
}

void TabWidget::Private::duplicatePage( Page * page ) {
    if ( !page )
        return;
    Page * const clone = page->clone();
    assert( clone );
    clone->liftAllRestrictions();
    addView( clone, page );
}

void TabWidget::Private::closePage( Page * page) {
    if ( !page || !page->canBeClosed() || tabWidget.count() <= 1 )
        return;
    emit q->viewAboutToBeRemoved( page->view() );
    tabWidget.removeTab( tabWidget.indexOf( page ) );
    enableDisableCurrentPageActions();
}

void TabWidget::Private::movePageLeft( Page * page ) {
    if ( !page )
        return;
    const int idx = tabWidget.indexOf( page );
    if ( idx <= 0 )
        return;
    tabWidget.moveTab( idx, idx-1 );
    enableDisableCurrentPageActions();
}

void TabWidget::Private::movePageRight( Page * page ) {
    if ( !page )
        return;
    const int idx = tabWidget.indexOf( page );
    if ( idx < 0 || idx >= tabWidget.count()-1 )
        return;
    tabWidget.moveTab( idx, idx+1 );
    enableDisableCurrentPageActions();
}

void TabWidget::Private::toggleHierarchicalView( Page * page, bool on ) {
    if ( !page )
        return;
    page->setHierarchicalView( on );
}

void TabWidget::Private::expandAll( Page * page ) {
    if ( !page || !page->view() )
        return;
    page->view()->expandAll();
}

void TabWidget::Private::collapseAll( Page * page ) {
    if ( !page || !page->view() )
        return;
    page->view()->collapseAll();
}

TabWidget::TabWidget( QWidget * p, Qt::WindowFlags f )
    : QWidget( p, f ), d( new Private( this ) )
{

}

TabWidget::~TabWidget() {}

void TabWidget::setFlatModel( AbstractKeyListModel * model ) {
    if ( model == d->flatModel )
        return;
    d->flatModel = model;
    for ( unsigned int i = 0, end = count() ; i != end ; ++i )
        if ( Page * const page = d->page( i ) )
            page->setFlatModel( model );
}

AbstractKeyListModel * TabWidget::flatModel() const {
    return d->flatModel;
}

void TabWidget::setHierarchicalModel( AbstractKeyListModel * model ) {
    if ( model == d->hierarchicalModel )
        return;
    d->hierarchicalModel = model;
    for ( unsigned int i = 0, end = count() ; i != end ; ++i )
        if ( Page * const page = d->page( i ) )
            page->setHierarchicalModel( model );
}

AbstractKeyListModel * TabWidget::hierarchicalModel() const {
    return d->hierarchicalModel;
}

void TabWidget::Private::setCornerAction( QAction * action, Qt::Corner corner ) {
    if ( !action )
        return;
    QToolButton * b = new QToolButton;
    b->setDefaultAction( action );
    tabWidget.setCornerWidget( b, corner );
}

void TabWidget::setStringFilter( const QString & filter ) {
    if ( Page * const page = d->currentPage() )
        page->setStringFilter( filter );
}

void TabWidget::setKeyFilter( const shared_ptr<KeyFilter> & filter ) {
    if ( Page * const page = d->currentPage() )
        page->setKeyFilter( filter );
}

QAbstractItemView * TabWidget::currentView() const {
    if ( Page * const page = d->currentPage() )
        return page->view();
    else
        return 0;
}

unsigned int TabWidget::count() const {
    return d->tabWidget.count();
}

void TabWidget::setMultiSelection( bool on ) {
    for ( unsigned int i = 0, end = count() ; i != end ; ++i )
        if ( const Page * const p = d->page( i ) )
            if ( QTreeView * const view = p->view() )
                view->setSelectionMode( on ? QAbstractItemView::ExtendedSelection : QAbstractItemView::SingleSelection );
}

void TabWidget::createActions( KActionCollection * coll ) {
    if ( !coll )
        return;
    coll->addAction( d->newAction->objectName(), d->newAction );
    for ( unsigned int i = 0 ; i < Private::NumPageActions ; ++i ) {
        QAction * a = d->currentPageActions[i];
        coll->addAction( a->objectName(), a );
    }
}

QAbstractItemView * TabWidget::addView( const QString & title, const QString & id, const QString & text ) {
    return d->addView( new Page( title, id, text ), d->currentPage() );
}

QAbstractItemView * TabWidget::addView( const KConfigGroup & group ) {
    return d->addView( new Page( group ), 0 );
}

QAbstractItemView * TabWidget::addTemporaryView( const QString & title, AbstractKeyListSortFilterProxyModel * proxy, const QString & tabToolTip ) {
    Page * const page = new Page( title, QString(), QString(), proxy, tabToolTip );
    page->setTemporary( true );
    QAbstractItemView * v = d->addView( page, d->currentPage() );
    d->tabWidget.setCurrentIndex( d->tabWidget.count()-1 );
    return v;
}

QTreeView * TabWidget::Private::addView( Page * page, Page * columnReference ) {
    if ( !page )
        return 0;

    page->setFlatModel( flatModel );
    page->setHierarchicalModel( hierarchicalModel );

    connect( page, SIGNAL(titleChanged(QString)),
             q, SLOT(slotPageTitleChanged(QString)) );
    connect( page, SIGNAL(keyFilterChanged(boost::shared_ptr<Kleo::KeyFilter>)),
             q, SLOT(slotPageKeyFilterChanged(boost::shared_ptr<Kleo::KeyFilter>)) );
    connect( page, SIGNAL(stringFilterChanged(QString)),
             q, SLOT(slotPageStringFilterChanged(QString)) );
    connect( page, SIGNAL(hierarchicalChanged(bool)),
             q, SLOT(slotPageHierarchyChanged(bool)) );

    if ( columnReference ) {
        page->setColumnSizes( columnReference->columnSizes() );
        page->setSortColumn( columnReference->sortColumn(), columnReference->sortOrder() );
    }

    QAbstractItemView * const previous = q->currentView(); 
    const int tabIndex = tabWidget.addTab( page, page->title() );
    tabWidget.setTabToolTip( tabIndex, page->toolTip() );
    // work around a bug in QTabWidget (tested with 4.3.2) not emitting currentChanged() when the first widget is inserted
    QAbstractItemView * const current = q->currentView(); 
    if ( previous != current )
        currentIndexChanged( tabWidget.currentIndex() );
    enableDisableCurrentPageActions();
    QTreeView * view = page->view();
    emit q->viewAdded( view );
    return view;
}

static QStringList extractViewGroups( const KConfig * config ) {
    return config ? config->groupList().filter( QRegExp( "^View #\\d+$" ) ) : QStringList() ;
}

// work around deleteGroup() not deleting groups out of groupList():
static const bool KCONFIG_DELETEGROUP_BROKEN = true;

void TabWidget::loadViews( const KConfig * config ) {
    if ( config )
        Q_FOREACH( const QString & group, extractViewGroups( config ) ) {
            const KConfigGroup kcg( config, group );
            if ( !KCONFIG_DELETEGROUP_BROKEN || kcg.readEntry( "magic", 0U ) == 0xFA1AFE1U )
                addView( kcg );
        }
    if ( !count() ) {
        // add default views:
        addView( QString(), "my-certificates" );
        addView( QString(), "trusted-certificates" );
        addView( QString(), "other-certificates" );
    }
}

void TabWidget::saveViews( KConfig * config ) const {
    if ( !config )
        return;
    Q_FOREACH( QString group, extractViewGroups( config ) )
        config->deleteGroup( group );
    unsigned int vg = 0;
    for ( unsigned int i = 0, end = count() ; i != end ; ++i ) {
        if ( const Page * const p = d->page( i ) ) {
            if ( p->isTemporary() )
                continue;
            KConfigGroup group( config, QString().sprintf( "View #%u", vg++ ) );
            p->saveTo( group );
            if ( KCONFIG_DELETEGROUP_BROKEN )
                group.writeEntry( "magic", 0xFA1AFE1U );
        }
    }
}

static void xconnect( const QObject * o1, const char * signal, const QObject * o2, const char * slot ) {
    QObject::connect( o1, signal, o2, slot );
    QObject::connect( o2, signal, o1, slot );
}

void TabWidget::connectSearchBar( QObject * sb ) {
    xconnect( sb, SIGNAL(stringFilterChanged(QString)),
              this, SLOT(setStringFilter(QString)) );
    xconnect( sb, SIGNAL(keyFilterChanged(boost::shared_ptr<Kleo::KeyFilter>)),
              this, SLOT(setKeyFilter(boost::shared_ptr<Kleo::KeyFilter>)) );
    connect( this, SIGNAL(enableChangeStringFilter(bool)),
             sb, SLOT(setChangeStringFilterEnabled(bool)) );
    connect( this, SIGNAL(enableChangeKeyFilter(bool)),
             sb, SLOT(setChangeKeyFilterEnabled(bool)) );
}

#include "moc_tabwidget.cpp"
#include "tabwidget.moc"
#include "moc_keytreeview.cpp"<|MERGE_RESOLUTION|>--- conflicted
+++ resolved
@@ -286,12 +286,8 @@
         if ( m_additionalProxy )
             m_additionalProxy->setSourceModel( model() );
         else
-<<<<<<< HEAD
-            m_proxy.setSourceModel( model() );
-    }
-=======
             m_proxy->setSourceModel( model() );
->>>>>>> 5dfd276b
+    }
     if ( m_additionalProxy ) {
         m_proxy->setSourceModel( m_additionalProxy );
         if ( !m_additionalProxy->parent() )
@@ -356,10 +352,6 @@
     emit stringFilterChanged( filter );
 }
 
-<<<<<<< HEAD
-void Page::setKeyFilter( const shared_ptr<KeyFilter> & filter ) {
-    if ( filter == m_keyFilter || ( filter && m_keyFilter && filter->id() == m_keyFilter->id() ) )
-=======
 void Page::setStringFilter( const QString & filter ) {
     if ( !m_canChangeStringFilter )
         return;
@@ -367,8 +359,7 @@
 }
 
 void KeyTreeView::setKeyFilter( const shared_ptr<KeyFilter> & filter ) {
-    if ( filter == m_keyFilter || filter && m_keyFilter && filter->id() == m_keyFilter->id() )
->>>>>>> 5dfd276b
+    if ( filter == m_keyFilter || ( filter && m_keyFilter && filter->id() == m_keyFilter->id() ) )
         return;
     m_keyFilter = filter;
     m_proxy->setKeyFilter( filter );
