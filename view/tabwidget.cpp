/* -*- mode: c++; c-basic-offset:4 -*-
    view/tabwidget.cpp

    This file is part of Kleopatra, the KDE keymanager
    Copyright (c) 2007 Klarälvdalens Datakonsult AB

    Kleopatra is free software; you can redistribute it and/or modify
    it under the terms of the GNU General Public License as published by
    the Free Software Foundation; either version 2 of the License, or
    (at your option) any later version.

    Kleopatra is distributed in the hope that it will be useful,
    but WITHOUT ANY WARRANTY; without even the implied warranty of
    MERCHANTABILITY or FITNESS FOR A PARTICULAR PURPOSE.  See the GNU
    General Public License for more details.

    You should have received a copy of the GNU General Public License
    along with this program; if not, write to the Free Software
    Foundation, Inc., 51 Franklin Street, Fifth Floor, Boston, MA  02110-1301  USA

    In addition, as a special exception, the copyright holders give
    permission to link the code of this program with any edition of
    the Qt library by Trolltech AS, Norway (or with modified versions
    of Qt that use the same license as Qt), and distribute linked
    combinations including the two.  You must obey the GNU General
    Public License in all respects for all of the code used other than
    Qt.  If you modify this file, you may extend this exception to
    your version of the file, but you are not obligated to do so.  If
    you do not wish to do so, delete this exception statement from
    your version.
*/

#include <config-kleopatra.h>

#include "tabwidget.h"
#include "keytreeview.h"

#include <models/keylistmodel.h>
#include <models/keylistsortfilterproxymodel.h>

#include <utils/action_data.h>

#include <kleo/stl_util.h>
#include <kleo/keyfilter.h>
#include <kleo/keyfiltermanager.h>

#include <gpgme++/key.h>

#include <KLocalizedString>
#include <KTabWidget>
#include <KConfigGroup>
#include <KConfig>
#include <QAction>
#include <KActionCollection>
#include <QInputDialog>

#include <QTreeView>
#include <QToolButton>
#include <QAction>
#include <QMenu>
#include <QVBoxLayout>

#include <map>
#include <vector>
#include <cassert>

using namespace Kleo;
using namespace boost;
using namespace GpgME;

namespace
{

class Page : public Kleo::KeyTreeView
{
    Q_OBJECT
    Page(const Page &other);
public:
    Page(const QString &title, const QString &id, const QString &text, AbstractKeyListSortFilterProxyModel *proxy = 0, const QString &toolTip = QString(), QWidget *parent = 0);
    Page(const KConfigGroup &group, QWidget *parent = 0);
    ~Page();

    void setTemporary(bool temporary);
    bool isTemporary() const
    {
        return m_isTemporary;
    }

    /* reimp */ void setHierarchicalView(bool hierarchical);
    /* reimp */ void setStringFilter(const QString &filter);
    /* reimp */ void setKeyFilter(const shared_ptr<KeyFilter> &filter);

    QString title() const
    {
        return m_title.isEmpty() && keyFilter() ? keyFilter()->name() : m_title ;
    }
    void setTitle(const QString &title);

    QString toolTip() const
    {
        return m_toolTip.isEmpty() ? title() : m_toolTip ;
    }
    void setToolTip(const QString &tip);

    bool canBeClosed() const
    {
        return m_canBeClosed;
    }
    bool canBeRenamed() const
    {
        return m_canBeRenamed;
    }
    bool canChangeStringFilter() const
    {
        return m_canChangeStringFilter;
    }
    bool canChangeKeyFilter() const
    {
        return m_canChangeKeyFilter && !m_isTemporary;
    }
    bool canChangeHierarchical() const
    {
        return m_canChangeHierarchical;
    }

    void saveTo(KConfigGroup &group) const;

    /* reimp */ Page *clone() const
    {
        return new Page(*this);
    }

    void liftAllRestrictions()
    {
        m_canBeClosed = m_canBeRenamed = m_canChangeStringFilter = m_canChangeKeyFilter = m_canChangeHierarchical = true;
    }

Q_SIGNALS:
    void titleChanged(const QString &title);

private:
    void init();

private:
    QString m_title;
    QString m_toolTip;
    bool m_isTemporary : 1;
    bool m_canBeClosed : 1;
    bool m_canBeRenamed : 1;
    bool m_canChangeStringFilter : 1;
    bool m_canChangeKeyFilter : 1;
    bool m_canChangeHierarchical : 1;
};
} // anon namespace

Page::Page(const Page &other)
    : KeyTreeView(other),
      m_title(other.m_title),
      m_toolTip(other.m_toolTip),
      m_isTemporary(other.m_isTemporary),
      m_canBeClosed(other.m_canBeClosed),
      m_canBeRenamed(other.m_canBeRenamed),
      m_canChangeStringFilter(other.m_canChangeStringFilter),
      m_canChangeKeyFilter(other.m_canChangeKeyFilter),
      m_canChangeHierarchical(other.m_canChangeHierarchical)
{
    init();
}

Page::Page(const QString &title, const QString &id, const QString &text, AbstractKeyListSortFilterProxyModel *proxy, const QString &toolTip, QWidget *parent)
    : KeyTreeView(text, KeyFilterManager::instance()->keyFilterByID(id), proxy, parent),
      m_title(title),
      m_toolTip(toolTip),
      m_isTemporary(false),
      m_canBeClosed(true),
      m_canBeRenamed(true),
      m_canChangeStringFilter(true),
      m_canChangeKeyFilter(true),
      m_canChangeHierarchical(true)
{
    init();
}

static const char TITLE_ENTRY[] = "title";
static const char STRING_FILTER_ENTRY[] = "string-filter";
static const char KEY_FILTER_ENTRY[] = "key-filter";
static const char HIERARCHICAL_VIEW_ENTRY[] = "hierarchical-view";
static const char COLUMN_SIZES[] = "column-sizes";
static const char SORT_COLUMN[] = "sort-column";
static const char SORT_DESCENDING[] = "sort-descending";

Page::Page(const KConfigGroup &group, QWidget *parent)
    : KeyTreeView(group.readEntry(STRING_FILTER_ENTRY),
                  KeyFilterManager::instance()->keyFilterByID(group.readEntry(KEY_FILTER_ENTRY)),
                  0, parent),
    m_title(group.readEntry(TITLE_ENTRY)),
    m_toolTip(),
    m_isTemporary(false),
    m_canBeClosed(!group.isImmutable()),
    m_canBeRenamed(!group.isEntryImmutable(TITLE_ENTRY)),
    m_canChangeStringFilter(!group.isEntryImmutable(STRING_FILTER_ENTRY)),
    m_canChangeKeyFilter(!group.isEntryImmutable(KEY_FILTER_ENTRY)),
    m_canChangeHierarchical(!group.isEntryImmutable(HIERARCHICAL_VIEW_ENTRY))
{
    init();
    setHierarchicalView(group.readEntry(HIERARCHICAL_VIEW_ENTRY, true));
    setColumnSizes(kdtools::copy< std::vector<int> >(group.readEntry(COLUMN_SIZES, QList<int>())));
    setSortColumn(group.readEntry(SORT_COLUMN, 0),
                  group.readEntry(SORT_DESCENDING, true) ? Qt::DescendingOrder : Qt::AscendingOrder);
}

void Page::init()
{

}

Page::~Page() {}

void Page::saveTo(KConfigGroup &group) const
{

    group.writeEntry(TITLE_ENTRY,         m_title);
    group.writeEntry(STRING_FILTER_ENTRY, stringFilter());
    group.writeEntry(KEY_FILTER_ENTRY,    keyFilter() ? keyFilter()->id() : QString());
    group.writeEntry(HIERARCHICAL_VIEW_ENTRY, isHierarchicalView());
    group.writeEntry(COLUMN_SIZES,        kdtools::copy< QList<int> >(columnSizes()));
    group.writeEntry(SORT_COLUMN,         sortColumn());
    group.writeEntry(SORT_DESCENDING,     sortOrder() == Qt::DescendingOrder);
}

void Page::setStringFilter(const QString &filter)
{
    if (!m_canChangeStringFilter) {
        return;
    }
    KeyTreeView::setStringFilter(filter);
}

void Page::setKeyFilter(const shared_ptr<KeyFilter> &filter)
{
    if (!canChangeKeyFilter()) {
        return;
    }
    const QString oldTitle = title();
    KeyTreeView::setKeyFilter(filter);
    const QString newTitle = title();
    if (oldTitle != newTitle) {
        emit titleChanged(newTitle);
    }
}

void Page::setTitle(const QString &t)
{
    if (t == m_title) {
        return;
    }
    if (!m_canBeRenamed) {
        return;
    }
    const QString oldTitle = title();
    m_title = t;
    const QString newTitle = title();
    if (oldTitle != newTitle) {
        emit titleChanged(newTitle);
    }
}

void Page::setToolTip(const QString &tip)
{
    if (tip == m_toolTip) {
        return;
    }
    if (!m_canBeRenamed) {
        return;
    }
    const QString oldTip = toolTip();
    m_toolTip = tip;
    const QString newTip = toolTip();
    if (oldTip != newTip) {
        emit titleChanged(title());
    }
}

void Page::setHierarchicalView(bool on)
{
    if (!m_canChangeHierarchical) {
        return;
    }
    KeyTreeView::setHierarchicalView(on);
}

void Page::setTemporary(bool on)
{
    if (on == m_isTemporary) {
        return;
    }
    m_isTemporary = on;
    if (on) {
        setKeyFilter(shared_ptr<KeyFilter>());
    }
}

//
//
// TabWidget
//
//

class TabWidget::Private
{
    friend class ::Kleo::TabWidget;
    TabWidget *const q;
public:
    explicit Private(TabWidget *qq);
    ~Private() {}

private:
    void slotContextMenu(const QPoint &p)
    {
        slotContextMenu(0, p);
    }
    void slotContextMenu(QWidget *w, const QPoint &p);
    void currentIndexChanged(int index);
    void slotPageTitleChanged(const QString &title);
    void slotPageKeyFilterChanged(const shared_ptr<KeyFilter> &filter);
    void slotPageStringFilterChanged(const QString &filter);
    void slotPageHierarchyChanged(bool on);

#ifndef QT_NO_INPUTDIALOG
    void slotRenameCurrentTab()
    {
        renamePage(currentPage());
    }
#endif // QT_NO_INPUTDIALOG
    void slotNewTab();
    void slotDuplicateCurrentTab()
    {
        duplicatePage(currentPage());
    }
    void slotCloseCurrentTab()
    {
        closePage(currentPage());
    }
    void slotMoveCurrentTabLeft()
    {
        movePageLeft(currentPage());
    }
    void slotMoveCurrentTabRight()
    {
        movePageRight(currentPage());
    }
    void slotToggleHierarchicalView(bool on)
    {
        toggleHierarchicalView(currentPage(), on);
    }
    void slotExpandAll()
    {
        expandAll(currentPage());
    }
    void slotCollapseAll()
    {
        collapseAll(currentPage());
    }

#ifndef QT_NO_INPUTDIALOG
    void renamePage(Page *page);
#endif
    void duplicatePage(Page *page);
    void closePage(Page *page);
    void movePageLeft(Page *page);
    void movePageRight(Page *page);
    void toggleHierarchicalView(Page *page, bool on);
    void expandAll(Page *page);
    void collapseAll(Page *page);

    void enableDisableCurrentPageActions();
    void enableDisablePageActions(QAction *actions[], const Page *page);

    Page *currentPage() const
    {
        assert(!tabWidget.currentWidget() || qobject_cast<Page *>(tabWidget.currentWidget()));
        return static_cast<Page *>(tabWidget.currentWidget());
    }
    Page *page(unsigned int idx) const
    {
        assert(!tabWidget.widget(idx) || qobject_cast<Page *>(tabWidget.widget(idx)));
        return static_cast<Page *>(tabWidget.widget(idx));
    }

    Page *senderPage() const
    {
        QObject *const sender = q->sender();
        assert(!sender || qobject_cast<Page *>(sender));
        return static_cast<Page *>(sender);
    }

    bool isSenderCurrentPage() const
    {
        Page *const sp = senderPage();
        return sp && sp == currentPage();
    }

    QTreeView *addView(Page *page, Page *columnReference);
    void setCornerAction(QAction *action, Qt::Corner corner);

private:
    AbstractKeyListModel *flatModel;
    AbstractKeyListModel *hierarchicalModel;
    KTabWidget tabWidget;
    QVBoxLayout layout;
    enum {
        Rename,
        Duplicate,
        Close,
        MoveLeft,
        MoveRight,
        Hierarchical,
        ExpandAll,
        CollapseAll,

        NumPageActions
    };
    QAction *newAction;
    QAction *currentPageActions[NumPageActions];
    QAction *otherPageActions[NumPageActions];
};

TabWidget::Private::Private(TabWidget *qq)
    : q(qq),
      flatModel(0),
      hierarchicalModel(0),
      tabWidget(q),
      layout(q)
{
    KDAB_SET_OBJECT_NAME(tabWidget);
    KDAB_SET_OBJECT_NAME(layout);

    layout.setMargin(0);
    layout.addWidget(&tabWidget);

    tabWidget.setTabBarHidden(true);
    tabWidget.setMovable(true);

    connect(&tabWidget, SIGNAL(currentChanged(int)), q, SLOT(currentIndexChanged(int)));
    connect(&tabWidget, SIGNAL(contextMenu(QPoint)), q, SLOT(slotContextMenu(QPoint)));
    connect(&tabWidget, SIGNAL(contextMenu(QWidget*,QPoint)), q, SLOT(slotContextMenu(QWidget*,QPoint)));

    const action_data actionDataNew = {
        "window_new_tab", i18n("New Tab"), i18n("Open a new tab"),
        "tab-new-background", q, SLOT(slotNewTab()), QLatin1String("CTRL+SHIFT+N"), false, true
    };

    newAction = make_action_from_data(actionDataNew, q);

    struct action_data actionData[NumPageActions] = {
        {
            "window_rename_tab", i18n("Rename Tab..."), i18n("Rename this tab"),
            "edit-rename", q, SLOT(slotRenameCurrentTab()), QLatin1String("CTRL+SHIFT+R"), false, false
        },
        {
            "window_duplicate_tab", i18n("Duplicate Tab"), i18n("Duplicate this tab"),
            "tab-duplicate", q, SLOT(slotDuplicateCurrentTab()), QLatin1String("CTRL+SHIFT+D"), false, true
        },
        {
            "window_close_tab", i18n("Close Tab"), i18n("Close this tab"),
            "tab-close", q, SLOT(slotCloseCurrentTab()), QLatin1String("CTRL+SHIFT+W"), false, false
        }, // ### CTRL-W when available
        {
            "window_move_tab_left", i18n("Move Tab Left"), QString(),
            0, q, SLOT(slotMoveCurrentTabLeft()), QLatin1String("CTRL+SHIFT+LEFT"), false, false
        },
        {
            "window_move_tab_right", i18n("Move Tab Right"), QString(),
            0, q, SLOT(slotMoveCurrentTabRight()), QLatin1String("CTRL+SHIFT+RIGHT"), false, false
        },
        {
            "window_view_hierarchical", i18n("Hierarchical Certificate List"), QString(),
            0, q, SLOT(slotToggleHierarchicalView(bool)), QString(), true, false
        },
        {
            "window_expand_all", i18n("Expand All"), QString(),
            0, q, SLOT(slotExpandAll()), QLatin1String("CTRL+."), false, false
        },
        {
            "window_collapse_all", i18n("Collapse All"), QString(),
            0, q, SLOT(slotCollapseAll()), QLatin1String("CTRL+,"), false, false
        },
    };

    for (unsigned int i = 0 ; i < NumPageActions ; ++i) {
        currentPageActions[i] = make_action_from_data(actionData[i], q);
    }

    for (unsigned int i = 0 ; i < NumPageActions ; ++i) {
        action_data ad = actionData[i];
        assert(QString::fromLatin1(ad.name).startsWith(QLatin1String("window_")));
        ad.name = ad.name + strlen("window_");
        ad.tooltip.clear();
        ad.receiver = 0;
        ad.shortcut.clear();
        otherPageActions[i] = make_action_from_data(ad, q);
    }

    setCornerAction(newAction,                 Qt::TopLeftCorner);
    setCornerAction(currentPageActions[Close], Qt::TopRightCorner);
}

void TabWidget::Private::slotContextMenu(QWidget *w, const QPoint &p)
{
    assert(!w || qobject_cast<Page *>(w));
    Page *const contextMenuPage = static_cast<Page *>(w);
    const Page *const current = currentPage();

    QAction **const actions = contextMenuPage == current ? currentPageActions : otherPageActions ;

<<<<<<< HEAD
    if (contextMenuPage != current) {
        enableDisablePageActions(actions, contextMenuPage);
    }
=======
    enableDisablePageActions( actions, contextMenuPage );
>>>>>>> 151aec49

    QMenu menu;
    menu.addAction(actions[Rename]);
    menu.addSeparator();
    menu.addAction(newAction);
    menu.addAction(actions[Duplicate]);
    menu.addSeparator();
    menu.addAction(actions[MoveLeft]);
    menu.addAction(actions[MoveRight]);
    menu.addSeparator();
    menu.addAction(actions[Close]);

    const QAction *const action = menu.exec(p);

    if (contextMenuPage == current || action == newAction) {
        return;    // performed through signal/slot connections...
    }

#ifndef QT_NO_INPUTDIALOG
    if (action == otherPageActions[Rename]) {
        renamePage(contextMenuPage);
    }
#endif // QT_NO_INPUTDIALOG
    else if (action == otherPageActions[Duplicate]) {
        duplicatePage(contextMenuPage);
    } else if (action == otherPageActions[Close]) {
        closePage(contextMenuPage);
    } else if (action == otherPageActions[MoveLeft]) {
        movePageLeft(contextMenuPage);
    } else if (action == otherPageActions[MoveRight]) {
        movePageRight(contextMenuPage);
    }

}

void TabWidget::Private::currentIndexChanged(int index)
{
    const Page *const page = this->page(index);
    emit q->currentViewChanged(page ? page->view() : 0);
    emit q->keyFilterChanged(page ? page->keyFilter() : shared_ptr<KeyFilter>());
    emit q->stringFilterChanged(page ? page->stringFilter() : QString());
    enableDisableCurrentPageActions();
}

void TabWidget::Private::enableDisableCurrentPageActions()
{
    const Page *const page = currentPage();

    emit q->enableChangeStringFilter(page && page->canChangeStringFilter());
    emit q->enableChangeKeyFilter(page && page->canChangeKeyFilter());

    enableDisablePageActions(currentPageActions, page);
}

void TabWidget::Private::enableDisablePageActions(QAction *actions[], const Page *p)
{
    actions[Rename]      ->setEnabled(p && p->canBeRenamed());
    actions[Duplicate]   ->setEnabled(p);
    actions[Close]       ->setEnabled(p && p->canBeClosed() && tabWidget.count() > 1);
    actions[MoveLeft]    ->setEnabled(p && tabWidget.indexOf(const_cast<Page *>(p)) != 0);
    actions[MoveRight]   ->setEnabled(p && tabWidget.indexOf(const_cast<Page *>(p)) != tabWidget.count() - 1);
    actions[Hierarchical]->setEnabled(p && p->canChangeHierarchical());
    actions[Hierarchical]->setChecked(p && p->isHierarchicalView());
    actions[ExpandAll]   ->setEnabled(p && p->isHierarchicalView());
    actions[CollapseAll] ->setEnabled(p && p->isHierarchicalView());

    tabWidget.setTabBarHidden(tabWidget.count() < 2);
}

void TabWidget::Private::slotPageTitleChanged(const QString &)
{
    if (Page *const page = senderPage()) {
        const int idx = tabWidget.indexOf(page);
        tabWidget.setTabText(idx, page->title());
        tabWidget.setTabToolTip(idx, page->toolTip());
    }
}

void TabWidget::Private::slotPageKeyFilterChanged(const shared_ptr<KeyFilter> &kf)
{
    if (isSenderCurrentPage()) {
        emit q->keyFilterChanged(kf);
    }
}

void TabWidget::Private::slotPageStringFilterChanged(const QString &filter)
{
    if (isSenderCurrentPage()) {
        emit q->stringFilterChanged(filter);
    }
}

void TabWidget::Private::slotPageHierarchyChanged(bool)
{
    enableDisableCurrentPageActions();
}

void TabWidget::Private::slotNewTab()
{
    Page *page = new Page(QString(), QLatin1String("all-certificates"), QString());
    addView(page, currentPage());
    tabWidget.setCurrentIndex(tabWidget.count() - 1);
}

void TabWidget::Private::renamePage(Page *page)
{
    if (!page) {
        return;
    }
    bool ok;
    const QString text = QInputDialog::getText(q, i18n("Rename Tab"), i18n("New tab title:"), QLineEdit::Normal, page->title(), &ok);
    if (!ok) {
        return;
    }
    page->setTitle(text);
}

void TabWidget::Private::duplicatePage(Page *page)
{
    if (!page) {
        return;
    }
    Page *const clone = page->clone();
    assert(clone);
    clone->liftAllRestrictions();
    addView(clone, page);
}

void TabWidget::Private::closePage(Page *page)
{
    if (!page || !page->canBeClosed() || tabWidget.count() <= 1) {
        return;
    }
    emit q->viewAboutToBeRemoved(page->view());
    tabWidget.removeTab(tabWidget.indexOf(page));
    enableDisableCurrentPageActions();
}

void TabWidget::Private::movePageLeft(Page *page)
{
    if (!page) {
        return;
    }
    const int idx = tabWidget.indexOf(page);
    if (idx <= 0) {
        return;
    }
    tabWidget.moveTab(idx, idx - 1);
    enableDisableCurrentPageActions();
}

void TabWidget::Private::movePageRight(Page *page)
{
    if (!page) {
        return;
    }
    const int idx = tabWidget.indexOf(page);
    if (idx < 0 || idx >= tabWidget.count() - 1) {
        return;
    }
    tabWidget.moveTab(idx, idx + 1);
    enableDisableCurrentPageActions();
}

void TabWidget::Private::toggleHierarchicalView(Page *page, bool on)
{
    if (!page) {
        return;
    }
    page->setHierarchicalView(on);
}

void TabWidget::Private::expandAll(Page *page)
{
    if (!page || !page->view()) {
        return;
    }
    page->view()->expandAll();
}

void TabWidget::Private::collapseAll(Page *page)
{
    if (!page || !page->view()) {
        return;
    }
    page->view()->collapseAll();
}

TabWidget::TabWidget(QWidget *p, Qt::WindowFlags f)
    : QWidget(p, f), d(new Private(this))
{

}

TabWidget::~TabWidget() {}

void TabWidget::setFlatModel(AbstractKeyListModel *model)
{
    if (model == d->flatModel) {
        return;
    }
    d->flatModel = model;
    for (unsigned int i = 0, end = count() ; i != end ; ++i)
        if (Page *const page = d->page(i)) {
            page->setFlatModel(model);
        }
}

AbstractKeyListModel *TabWidget::flatModel() const
{
    return d->flatModel;
}

void TabWidget::setHierarchicalModel(AbstractKeyListModel *model)
{
    if (model == d->hierarchicalModel) {
        return;
    }
    d->hierarchicalModel = model;
    for (unsigned int i = 0, end = count() ; i != end ; ++i)
        if (Page *const page = d->page(i)) {
            page->setHierarchicalModel(model);
        }
}

AbstractKeyListModel *TabWidget::hierarchicalModel() const
{
    return d->hierarchicalModel;
}

void TabWidget::Private::setCornerAction(QAction *action, Qt::Corner corner)
{
    if (!action) {
        return;
    }
    QToolButton *b = new QToolButton;
    b->setDefaultAction(action);
    tabWidget.setCornerWidget(b, corner);
}

void TabWidget::setStringFilter(const QString &filter)
{
    if (Page *const page = d->currentPage()) {
        page->setStringFilter(filter);
    }
}

void TabWidget::setKeyFilter(const shared_ptr<KeyFilter> &filter)
{
    if (Page *const page = d->currentPage()) {
        page->setKeyFilter(filter);
    }
}

std::vector<QAbstractItemView *> TabWidget::views() const
{
    std::vector<QAbstractItemView *> result;
    const unsigned int N = count();
    result.reserve(N);
    for (unsigned int i = 0 ; i != N ; ++i)
        if (const Page *const p = d->page(i)) {
            result.push_back(p->view());
        }
    return result;
}

QAbstractItemView *TabWidget::currentView() const
{
    if (Page *const page = d->currentPage()) {
        return page->view();
    } else {
        return 0;
    }
}

unsigned int TabWidget::count() const
{
    return d->tabWidget.count();
}

void TabWidget::setMultiSelection(bool on)
{
    for (unsigned int i = 0, end = count() ; i != end ; ++i)
        if (const Page *const p = d->page(i))
            if (QTreeView *const view = p->view()) {
                view->setSelectionMode(on ? QAbstractItemView::ExtendedSelection : QAbstractItemView::SingleSelection);
            }
}

void TabWidget::createActions(KActionCollection *coll)
{
    if (!coll) {
        return;
    }
    coll->addAction(d->newAction->objectName(), d->newAction);
    for (unsigned int i = 0 ; i < Private::NumPageActions ; ++i) {
        QAction *a = d->currentPageActions[i];
        coll->addAction(a->objectName(), a);
    }
}

QAbstractItemView *TabWidget::addView(const QString &title, const QString &id, const QString &text)
{
    return d->addView(new Page(title, id, text), d->currentPage());
}

QAbstractItemView *TabWidget::addView(const KConfigGroup &group)
{
    return d->addView(new Page(group), 0);
}

QAbstractItemView *TabWidget::addTemporaryView(const QString &title, AbstractKeyListSortFilterProxyModel *proxy, const QString &tabToolTip)
{
    Page *const page = new Page(title, QString(), QString(), proxy, tabToolTip);
    page->setTemporary(true);
    QAbstractItemView *v = d->addView(page, d->currentPage());
    d->tabWidget.setCurrentIndex(d->tabWidget.count() - 1);
    return v;
}

QTreeView *TabWidget::Private::addView(Page *page, Page *columnReference)
{
    if (!page) {
        return 0;
    }

    page->setFlatModel(flatModel);
    page->setHierarchicalModel(hierarchicalModel);

    connect(page, SIGNAL(titleChanged(QString)), q, SLOT(slotPageTitleChanged(QString)));
    connect(page, SIGNAL(keyFilterChanged(boost::shared_ptr<Kleo::KeyFilter>)), q, SLOT(slotPageKeyFilterChanged(boost::shared_ptr<Kleo::KeyFilter>)));
    connect(page, SIGNAL(stringFilterChanged(QString)), q, SLOT(slotPageStringFilterChanged(QString)));
    connect(page, SIGNAL(hierarchicalChanged(bool)), q, SLOT(slotPageHierarchyChanged(bool)));

    if (columnReference) {
        page->setColumnSizes(columnReference->columnSizes());
        page->setSortColumn(columnReference->sortColumn(), columnReference->sortOrder());
    }

    QAbstractItemView *const previous = q->currentView();
    const int tabIndex = tabWidget.addTab(page, page->title());
    tabWidget.setTabToolTip(tabIndex, page->toolTip());
    // work around a bug in QTabWidget (tested with 4.3.2) not emitting currentChanged() when the first widget is inserted
    QAbstractItemView *const current = q->currentView();
    if (previous != current) {
        currentIndexChanged(tabWidget.currentIndex());
    }
    enableDisableCurrentPageActions();
    QTreeView *view = page->view();
    emit q->viewAdded(view);
    return view;
}

static QStringList extractViewGroups(const KConfig *config)
{
    return config ? config->groupList().filter(QRegExp(QLatin1String("^View #\\d+$"))) : QStringList() ;
}

// work around deleteGroup() not deleting groups out of groupList():
static const bool KCONFIG_DELETEGROUP_BROKEN = true;

void TabWidget::loadViews(const KConfig *config)
{
    if (config) {
        QStringList groupList = extractViewGroups(config);
        groupList.sort();
        Q_FOREACH (const QString &group, groupList) {
            const KConfigGroup kcg(config, group);
            if (!KCONFIG_DELETEGROUP_BROKEN || kcg.readEntry("magic", 0U) == 0xFA1AFE1U) {
                addView(kcg);
            }
        }
    }
    if (!count()) {
        // add default views:
        addView(QString(), QLatin1String("my-certificates"));
        addView(QString(), QLatin1String("trusted-certificates"));
        addView(QString(), QLatin1String("other-certificates"));
    }
}

void TabWidget::saveViews(KConfig *config) const
{
    if (!config) {
        return;
    }
    Q_FOREACH (const QString &group, extractViewGroups(config)) {
        config->deleteGroup(group);
    }
    unsigned int vg = 0;
    for (unsigned int i = 0, end = count() ; i != end ; ++i) {
        if (const Page *const p = d->page(i)) {
            if (p->isTemporary()) {
                continue;
            }
            KConfigGroup group(config, QString().sprintf("View #%u", vg++));
            p->saveTo(group);
            if (KCONFIG_DELETEGROUP_BROKEN) {
                group.writeEntry("magic", 0xFA1AFE1U);
            }
        }
    }
}

static void xconnect(const QObject *o1, const char *signal, const QObject *o2, const char *slot)
{
    QObject::connect(o1, signal, o2, slot);
    QObject::connect(o2, signal, o1, slot);
}

void TabWidget::connectSearchBar(QObject *sb)
{
    xconnect(sb, SIGNAL(stringFilterChanged(QString)),
             this, SLOT(setStringFilter(QString)));
    xconnect(sb, SIGNAL(keyFilterChanged(boost::shared_ptr<Kleo::KeyFilter>)),
             this, SLOT(setKeyFilter(boost::shared_ptr<Kleo::KeyFilter>)));
    connect(this, SIGNAL(enableChangeStringFilter(bool)),
            sb, SLOT(setChangeStringFilterEnabled(bool)));
    connect(this, SIGNAL(enableChangeKeyFilter(bool)),
            sb, SLOT(setChangeKeyFilterEnabled(bool)));
}

#include "moc_tabwidget.cpp"
#include "tabwidget.moc"<|MERGE_RESOLUTION|>--- conflicted
+++ resolved
@@ -513,13 +513,7 @@
 
     QAction **const actions = contextMenuPage == current ? currentPageActions : otherPageActions ;
 
-<<<<<<< HEAD
-    if (contextMenuPage != current) {
-        enableDisablePageActions(actions, contextMenuPage);
-    }
-=======
     enableDisablePageActions( actions, contextMenuPage );
->>>>>>> 151aec49
 
     QMenu menu;
     menu.addAction(actions[Rename]);
