/* -*- mode: c++; c-basic-offset:4 -*-
    view/tabwidget.cpp

    This file is part of Kleopatra, the KDE keymanager
    Copyright (c) 2007 Klarälvdalens Datakonsult AB

    Kleopatra is free software; you can redistribute it and/or modify
    it under the terms of the GNU General Public License as published by
    the Free Software Foundation; either version 2 of the License, or
    (at your option) any later version.

    Kleopatra is distributed in the hope that it will be useful,
    but WITHOUT ANY WARRANTY; without even the implied warranty of
    MERCHANTABILITY or FITNESS FOR A PARTICULAR PURPOSE.  See the GNU
    General Public License for more details.

    You should have received a copy of the GNU General Public License
    along with this program; if not, write to the Free Software
    Foundation, Inc., 51 Franklin Street, Fifth Floor, Boston, MA  02110-1301  USA

    In addition, as a special exception, the copyright holders give
    permission to link the code of this program with any edition of
    the Qt library by Trolltech AS, Norway (or with modified versions
    of Qt that use the same license as Qt), and distribute linked
    combinations including the two.  You must obey the GNU General
    Public License in all respects for all of the code used other than
    Qt.  If you modify this file, you may extend this exception to
    your version of the file, but you are not obligated to do so.  If
    you do not wish to do so, delete this exception statement from
    your version.
*/

#include <config-kleopatra.h>

#include "tabwidget.h"
#include "keytreeview.h"

#include <models/keylistmodel.h>
#include <models/keylistsortfilterproxymodel.h>

#include <utils/action_data.h>
#include <utils/stl_util.h>

#include <kleo/keyfilter.h>
#include <kleo/keyfiltermanager.h>

#include <gpgme++/key.h>

#include <KLocale>
#include <KTabWidget>
#include <KConfigGroup>
#include <KConfig>
#include <KAction>
#include <KActionCollection>

#include <QGridLayout>
#include <QTimer>
#include <QTreeView>
#include <QToolButton>
#include <QAction>
#include <QMenu>
#include <QInputDialog>

#include <map>
#include <vector>
#include <cassert>

using namespace Kleo;
using namespace boost;
using namespace GpgME;

namespace {

class Page : public Kleo::KeyTreeView {
    Q_OBJECT
    Page( const Page & other );
public:
    Page( const QString & title, const QString & id, const QString & text, AbstractKeyListSortFilterProxyModel * proxy=0, const QString & toolTip=QString(), QWidget * parent=0 );
    Page( const KConfigGroup & group, QWidget * parent=0 );
    ~Page();

    void setTemporary( bool temporary );
    bool isTemporary() const { return m_isTemporary; }

    /* reimp */ void setHierarchicalView( bool hierarchical );
    /* reimp */ void setStringFilter( const QString & filter ); 
    /* reimp */ void setKeyFilter( const shared_ptr<KeyFilter> & filter );

    QString title() const { return m_title.isEmpty() && keyFilter() ? keyFilter()->name() : m_title ; }
    void setTitle( const QString & title );

    QString toolTip() const { return m_toolTip.isEmpty() ? title() : m_toolTip ; }
    void setToolTip( const QString & tip );

    bool canBeClosed() const { return m_canBeClosed; }
    bool canBeRenamed() const { return m_canBeRenamed; }
    bool canChangeStringFilter() const { return m_canChangeStringFilter; }
    bool canChangeKeyFilter() const { return m_canChangeKeyFilter && !m_isTemporary; }
    bool canChangeHierarchical() const { return m_canChangeHierarchical; }

    void saveTo( KConfigGroup & group ) const;

    /* reimp */ Page * clone() const { return new Page( *this ); }

    void liftAllRestrictions() {
        m_canBeClosed = m_canBeRenamed = m_canChangeStringFilter = m_canChangeKeyFilter = m_canChangeHierarchical = true;
    }

Q_SIGNALS:
    void titleChanged( const QString & title );

private:
    void init();

private:
    QString m_title;
    QString m_toolTip;
    bool m_isTemporary : 1;
    bool m_canBeClosed : 1;
    bool m_canBeRenamed : 1;
    bool m_canChangeStringFilter : 1;
    bool m_canChangeKeyFilter : 1;
    bool m_canChangeHierarchical : 1;
};
} // anon namespace

Page::Page( const Page & other )
    : KeyTreeView( other ),
      m_title( other.m_title ),
      m_toolTip( other.m_toolTip ),
      m_isTemporary( other.m_isTemporary ),
      m_canBeClosed( other.m_canBeClosed ),
      m_canBeRenamed( other.m_canBeRenamed ),
      m_canChangeStringFilter( other.m_canChangeStringFilter ),
      m_canChangeKeyFilter( other.m_canChangeKeyFilter ),
      m_canChangeHierarchical( other.m_canChangeHierarchical )
{
    init();
}

Page::Page( const QString & title, const QString & id, const QString & text, AbstractKeyListSortFilterProxyModel * proxy, const QString & toolTip, QWidget * parent )
    : KeyTreeView( text, KeyFilterManager::instance()->keyFilterByID( id ), proxy, parent ),
      m_title( title ),
      m_toolTip( toolTip ),
      m_isTemporary( false ),
      m_canBeClosed( true ),
      m_canBeRenamed( true ),
      m_canChangeStringFilter( true ),
      m_canChangeKeyFilter( true ),
      m_canChangeHierarchical( true )
{
    init();
}

static const char TITLE_ENTRY[] = "title";
static const char STRING_FILTER_ENTRY[] = "string-filter";
static const char KEY_FILTER_ENTRY[] = "key-filter";
static const char HIERARCHICAL_VIEW_ENTRY[] = "hierarchical-view";
static const char COLUMN_SIZES[] = "column-sizes";
static const char SORT_COLUMN[] = "sort-column";
static const char SORT_DESCENDING[] = "sort-descending";

Page::Page( const KConfigGroup & group, QWidget * parent )
    : KeyTreeView( group.readEntry( STRING_FILTER_ENTRY ),
                   KeyFilterManager::instance()->keyFilterByID( group.readEntry( KEY_FILTER_ENTRY ) ),
                   0, parent ),
      m_title( group.readEntry( TITLE_ENTRY ) ),
      m_toolTip(),
      m_isTemporary( false ),
      m_canBeClosed( !group.isImmutable() ),
      m_canBeRenamed( !group.isEntryImmutable( TITLE_ENTRY ) ),
      m_canChangeStringFilter( !group.isEntryImmutable( STRING_FILTER_ENTRY ) ),
      m_canChangeKeyFilter( !group.isEntryImmutable( KEY_FILTER_ENTRY ) ),
      m_canChangeHierarchical( !group.isEntryImmutable( HIERARCHICAL_VIEW_ENTRY ) )
{
    init();
    setHierarchicalView( group.readEntry( HIERARCHICAL_VIEW_ENTRY, true ) );
    setColumnSizes( kdtools::copy< std::vector<int> >( group.readEntry( COLUMN_SIZES, QList<int>() ) ) );
    setSortColumn(  group.readEntry( SORT_COLUMN, 0 ),
                    group.readEntry( SORT_DESCENDING, true ) ? Qt::DescendingOrder : Qt::AscendingOrder );
}

<<<<<<< HEAD
void KeyTreeView::setColumnSizes( const std::vector<int> & sizes ) {
    if ( sizes.empty() )
        return;
    assert( m_view );
    assert( m_view->header() );
    assert( qobject_cast<HeaderView*>( m_view->header() ) == static_cast<HeaderView*>( m_view->header() ) );
    if ( HeaderView * const hv = static_cast<HeaderView*>( m_view->header() ) )
        hv->setSectionSizes( sizes );
}

void KeyTreeView::setSortColumn( int sortColumn, Qt::SortOrder sortOrder ) {
    assert( m_view );
    m_view->sortByColumn( sortColumn, sortOrder );
}

int KeyTreeView::sortColumn() const {
    assert( m_view );
    assert( m_view->header() );
    return m_view->header()->sortIndicatorSection();
}

Qt::SortOrder KeyTreeView::sortOrder() const {
    assert( m_view );
    assert( m_view->header() );
    return m_view->header()->sortIndicatorOrder();
}

std::vector<int> KeyTreeView::columnSizes() const {
    assert( m_view );
    assert( m_view->header() );
    assert( qobject_cast<HeaderView*>( m_view->header() ) == static_cast<HeaderView*>( m_view->header() ) );
    if ( HeaderView * const hv = static_cast<HeaderView*>( m_view->header() ) )
        return hv->sectionSizes();
    else
        return std::vector<int>();
}    

void KeyTreeView::init() {
    KDAB_SET_OBJECT_NAME( m_proxy );
    KDAB_SET_OBJECT_NAME( m_view );
    if ( m_additionalProxy && m_additionalProxy->objectName().isEmpty() )
        KDAB_SET_OBJECT_NAME( m_additionalProxy );

    QLayout * layout = new QVBoxLayout( this );
    KDAB_SET_OBJECT_NAME( layout );
    layout->setMargin( 0 );
    layout->addWidget( m_view );

    HeaderView * headerView = new HeaderView( Qt::Horizontal );
    KDAB_SET_OBJECT_NAME( headerView );
    m_view->setHeader( headerView );

    m_view->setSelectionBehavior( QAbstractItemView::SelectRows );
    m_view->setSelectionMode( QAbstractItemView::ExtendedSelection );
    //m_view->setAlternatingRowColors( true );
    m_view->setAllColumnsShowFocus( true );
    m_view->setSortingEnabled( true );

    if ( model() ) {
        if ( m_additionalProxy )
            m_additionalProxy->setSourceModel( model() );
        else
            m_proxy->setSourceModel( model() );
    }
    if ( m_additionalProxy ) {
        m_proxy->setSourceModel( m_additionalProxy );
        if ( !m_additionalProxy->parent() )
            m_additionalProxy->setParent( this );
    }
    m_proxy->setFilterFixedString( m_stringFilter );
    m_proxy->setKeyFilter( m_keyFilter );
    m_view->setModel( m_proxy );
}

=======
>>>>>>> e43c501f
void Page::init() {

}

Page::~Page() {}

void Page::saveTo( KConfigGroup & group ) const {

    group.writeEntry( TITLE_ENTRY,         m_title );
    group.writeEntry( STRING_FILTER_ENTRY, stringFilter() );
    group.writeEntry( KEY_FILTER_ENTRY,    keyFilter() ? keyFilter()->id() : QString() );
    group.writeEntry( HIERARCHICAL_VIEW_ENTRY, isHierarchicalView() );
    group.writeEntry( COLUMN_SIZES,        kdtools::copy< QList<int> >( columnSizes() ) );
    group.writeEntry( SORT_COLUMN,         sortColumn() );
    group.writeEntry( SORT_DESCENDING,     sortOrder() == Qt::DescendingOrder );
}

void Page::setStringFilter( const QString & filter ) {
    if ( !m_canChangeStringFilter )
        return;
    KeyTreeView::setStringFilter( filter );
}

<<<<<<< HEAD
void KeyTreeView::setKeyFilter( const shared_ptr<KeyFilter> & filter ) {
    if ( filter == m_keyFilter || ( filter && m_keyFilter && filter->id() == m_keyFilter->id() ) )
        return;
    m_keyFilter = filter;
    m_proxy->setKeyFilter( filter );
    emit keyFilterChanged( filter );
}

=======
>>>>>>> e43c501f
void Page::setKeyFilter( const shared_ptr<KeyFilter> & filter ) {
    if ( !canChangeKeyFilter() )
        return;
    const QString oldTitle = title();
    KeyTreeView::setKeyFilter( filter );
    const QString newTitle = title();
    if ( oldTitle != newTitle )
        emit titleChanged( newTitle );
}

void Page::setTitle( const QString & t ) {
    if ( t == m_title )
        return;
    if ( !m_canBeRenamed )
        return;
    const QString oldTitle = title();
    m_title = t;
    const QString newTitle = title();
    if ( oldTitle != newTitle )
        emit titleChanged( newTitle );
}

void Page::setToolTip( const QString & tip ) {
    if ( tip == m_toolTip )
        return;
    if ( !m_canBeRenamed )
        return;
    const QString oldTip = toolTip();
    m_toolTip = tip;
    const QString newTip = toolTip();
    if ( oldTip != newTip )
        emit titleChanged( title() );
}

void Page::setHierarchicalView( bool on ) {
    if ( !m_canChangeHierarchical )
        return;
    KeyTreeView::setHierarchicalView( on );
}

void Page::setTemporary( bool on ) {
    if ( on == m_isTemporary )
        return;
    m_isTemporary = on;
    if ( on )
        setKeyFilter( shared_ptr<KeyFilter>() );
}

//
//
// TabWidget
//
//

class TabWidget::Private {
    friend class ::Kleo::TabWidget;
    TabWidget * const q;
public:
    explicit Private( TabWidget * qq );
    ~Private() {};

private:
    void slotContextMenu( const QPoint & p ) {
        slotContextMenu( 0, p );
    }
    void slotContextMenu( QWidget * w, const QPoint & p );
    void currentIndexChanged( int index );
    void slotPageTitleChanged( const QString & title );
    void slotPageKeyFilterChanged( const shared_ptr<KeyFilter> & filter );
    void slotPageStringFilterChanged( const QString & filter );
    void slotPageHierarchyChanged( bool on );

    void slotRenameCurrentTab() {
        renamePage( currentPage() );
    }
    void slotNewTab();
    void slotDuplicateCurrentTab() {
        duplicatePage( currentPage() );
    }
    void slotCloseCurrentTab() {
        closePage( currentPage() );
    }
    void slotMoveCurrentTabLeft() {
        movePageLeft( currentPage() );
    }
    void slotMoveCurrentTabRight() {
        movePageRight( currentPage() );
    }
    void slotToggleHierarchicalView( bool on ) {
        toggleHierarchicalView( currentPage(), on );
    }
    void slotExpandAll() {
        expandAll( currentPage() );
    }
    void slotCollapseAll() {
        collapseAll( currentPage() );
    }

    void renamePage( Page * page );
    void duplicatePage( Page * page );
    void closePage( Page * page );
    void movePageLeft( Page * page );
    void movePageRight( Page * page );
    void toggleHierarchicalView( Page * page, bool on );
    void expandAll( Page * page );
    void collapseAll( Page * page );

    void enableDisableCurrentPageActions();
    void enableDisablePageActions( QAction * actions[], const Page * page );

    Page * currentPage() const {
        assert( !tabWidget.currentWidget() || qobject_cast<Page*>( tabWidget.currentWidget() ) );
        return static_cast<Page*>( tabWidget.currentWidget() );
    }
    Page * page( unsigned int idx ) const {
        assert( !tabWidget.widget( idx ) || qobject_cast<Page*>( tabWidget.widget( idx ) ) );
        return static_cast<Page*>( tabWidget.widget( idx ) );
    }

    Page * senderPage() const {
        QObject * const sender = q->sender();
        assert( !sender || qobject_cast<Page*>( sender ) );
        return static_cast<Page*>( sender );
    }

    bool isSenderCurrentPage() const {
        Page * const sp = senderPage();
        return sp && sp == currentPage();
    }

    QTreeView * addView( Page * page, Page * columnReference );
    void setCornerAction( QAction * action, Qt::Corner corner );

private:
    AbstractKeyListModel * flatModel;
    AbstractKeyListModel * hierarchicalModel;
    KTabWidget tabWidget;
    QVBoxLayout layout;
    enum {
        Rename,
        Duplicate,
        Close,
        MoveLeft,
        MoveRight,
        Hierarchical,
        ExpandAll,
        CollapseAll,

        NumPageActions
    };
    QAction * newAction;
    QAction * currentPageActions[NumPageActions];
    QAction * otherPageActions[NumPageActions];
};

TabWidget::Private::Private( TabWidget * qq )
    : q( qq ),
      flatModel( 0 ),
      hierarchicalModel( 0 ),
      tabWidget( q ),
      layout( q )
{
    KDAB_SET_OBJECT_NAME( tabWidget );
    KDAB_SET_OBJECT_NAME( layout );

    layout.setMargin( 0 );
    layout.addWidget( &tabWidget );

    tabWidget.setTabBarHidden( true );
    tabWidget.setMovable( true );

    connect( &tabWidget, SIGNAL(currentChanged(int)),
             q, SLOT(currentIndexChanged(int)) );
    connect( &tabWidget, SIGNAL(contextMenu(QPoint)),
             q, SLOT(slotContextMenu(QPoint)) );
    connect( &tabWidget, SIGNAL(contextMenu(QWidget*,QPoint)),
             q, SLOT(slotContextMenu(QWidget*,QPoint)) );

    const action_data actionDataNew = {
        "window_new_tab", i18n("New Tab"), i18n("Open a new tab"),
        "tab-new", q, SLOT(slotNewTab()), i18n("CTRL+SHIFT+N"), false, true
    };

    newAction = make_action_from_data( actionDataNew, q );

    struct action_data actionData[NumPageActions] = {
        { "window_rename_tab", i18n("Rename Tab..."), i18n("Rename this tab"),
          "edit-rename", q, SLOT(slotRenameCurrentTab()), i18n("CTRL+SHIFT+R"), false, false },
        { "window_duplicate_tab", i18n("Duplicate Tab"), i18n("Duplicate this tab"),
          "tab-duplicate", q, SLOT(slotDuplicateCurrentTab()), i18n("CTRL+SHIFT+D"), false, true },
        { "window_close_tab", i18n("Close Tab"), i18n("Close this tab"),
          "tab-close", q, SLOT(slotCloseCurrentTab()), i18n("CTRL+SHIFT+W"), false, false }, // ### CTRL-W when available
        { "window_move_tab_left", i18n("Move Tab Left"), QString(),
          0, q, SLOT(slotMoveCurrentTabLeft()), i18n("CTRL+SHIFT+LEFT"), false, false },
        { "window_move_tab_right", i18n("Move Tab Right"), QString(),
          0, q, SLOT(slotMoveCurrentTabRight()), i18n("CTRL+SHIFT+RIGHT"), false, false },
        { "window_view_hierarchical", i18n("Hierarchical Certificate List"), QString(),
          0, q, SLOT(slotToggleHierarchicalView(bool)), QString(), true, false },
        { "window_expand_all", i18n("Expand All"), QString(),
          0, q, SLOT(slotExpandAll()), i18n("CTRL+."), false, false },
        { "window_collapse_all", i18n("Collapse All"), QString(),
          0, q, SLOT(slotCollapseAll()), i18n("CTRL+,"), false, false },
    };

    for ( unsigned int i = 0 ; i < NumPageActions ; ++i )
        currentPageActions[i] = make_action_from_data( actionData[i], q );

    for ( unsigned int i = 0 ; i < NumPageActions ; ++i ) {
        action_data ad = actionData[i];
        assert( QString::fromLatin1( ad.name ).startsWith( "window_" ) );
        ad.name = ad.name + strlen("window_");
        ad.tooltip.clear();
        ad.receiver = 0;
        ad.shortcut.clear();
        otherPageActions[i] = make_action_from_data( ad, q );
    }

    setCornerAction( newAction,                 Qt::TopLeftCorner  );
    setCornerAction( currentPageActions[Close], Qt::TopRightCorner );
}

void TabWidget::Private::slotContextMenu( QWidget * w, const QPoint & p ) {
    assert( !w || qobject_cast<Page*>( w ) );
    Page * const contextMenuPage = static_cast<Page*>( w );
    const Page * const current = currentPage();
    
    QAction ** const actions = contextMenuPage == current ? currentPageActions : otherPageActions ;

    if ( contextMenuPage != current )
        enableDisablePageActions( actions, contextMenuPage );

    QMenu menu;
    menu.addAction( actions[Rename] );
    menu.addSeparator();
    menu.addAction( newAction );
    menu.addAction( actions[Duplicate] );
    menu.addSeparator();
    menu.addAction( actions[MoveLeft] );
    menu.addAction( actions[MoveRight] );
    menu.addSeparator();
    menu.addAction( actions[Close] );

    const QAction * const action = menu.exec( p );

    if ( contextMenuPage == current || action == newAction )
        return; // performed through signal/slot connections...

    if ( action == otherPageActions[Rename] )
        renamePage( contextMenuPage );
    else if ( action == otherPageActions[Duplicate] )
        duplicatePage( contextMenuPage );
    else if ( action == otherPageActions[Close] )
        closePage( contextMenuPage );
    else if ( action == otherPageActions[MoveLeft] )
        movePageLeft( contextMenuPage );
    else if ( action == otherPageActions[MoveRight] )
        movePageRight( contextMenuPage );
        
}

void TabWidget::Private::currentIndexChanged( int index ) {
    const Page * const page = this->page( index );
    emit q->currentViewChanged( page ? page->view() : 0 );
    emit q->keyFilterChanged( page ? page->keyFilter() : shared_ptr<KeyFilter>() );
    emit q->stringFilterChanged( page ? page->stringFilter() : QString() );
    enableDisableCurrentPageActions();
}

void TabWidget::Private::enableDisableCurrentPageActions() {
    const Page * const page = currentPage();

    emit q->enableChangeStringFilter( page && page->canChangeStringFilter() );
    emit q->enableChangeKeyFilter( page && page->canChangeKeyFilter() );

    enableDisablePageActions( currentPageActions, page );
}

void TabWidget::Private::enableDisablePageActions( QAction * actions[], const Page * p ) {
    actions[Rename]      ->setEnabled( p && p->canBeRenamed() );
    actions[Duplicate]   ->setEnabled( p );
    actions[Close]       ->setEnabled( p && p->canBeClosed() && tabWidget.count() > 1 );
    actions[MoveLeft]    ->setEnabled( p && tabWidget.indexOf( const_cast<Page*>(p) ) != 0 );
    actions[MoveRight]   ->setEnabled( p && tabWidget.indexOf( const_cast<Page*>(p) ) != tabWidget.count()-1 );
    actions[Hierarchical]->setEnabled( p && p->canChangeHierarchical() );
    actions[Hierarchical]->setChecked( p && p->isHierarchicalView() );
    actions[ExpandAll]   ->setEnabled( p && p->isHierarchicalView() );
    actions[CollapseAll] ->setEnabled( p && p->isHierarchicalView() );

    tabWidget.setTabBarHidden( tabWidget.count() < 2 );
}

void TabWidget::Private::slotPageTitleChanged( const QString & ) {
    if ( Page * const page = senderPage() ) {
        const int idx = tabWidget.indexOf( page );
        tabWidget.setTabText( idx, page->title() );
        tabWidget.setTabToolTip( idx, page->toolTip() );
    }
}

void TabWidget::Private::slotPageKeyFilterChanged( const shared_ptr<KeyFilter> & kf ) {
    if ( isSenderCurrentPage() )
        emit q->keyFilterChanged( kf );
}

void TabWidget::Private::slotPageStringFilterChanged( const QString & filter ) {
    if ( isSenderCurrentPage() )
        emit q->stringFilterChanged( filter );
}

void TabWidget::Private::slotPageHierarchyChanged( bool ) {
    enableDisableCurrentPageActions();
}

void TabWidget::Private::slotNewTab() {
    Page * page = new Page( QString(), "all-certificates", QString() );
    addView( page, currentPage() );
    tabWidget.setCurrentIndex( tabWidget.count()-1 );
}

void TabWidget::Private::renamePage( Page * page ) {
    if ( !page )
        return;
    bool ok = false;
    const QString text = QInputDialog::getText( q, i18n("Rename Tab"), i18n("New tab title:"), QLineEdit::Normal, page->title(), &ok );
    if ( !ok )
        return;
    page->setTitle( text );
}

void TabWidget::Private::duplicatePage( Page * page ) {
    if ( !page )
        return;
    Page * const clone = page->clone();
    assert( clone );
    clone->liftAllRestrictions();
    addView( clone, page );
}

void TabWidget::Private::closePage( Page * page) {
    if ( !page || !page->canBeClosed() || tabWidget.count() <= 1 )
        return;
    emit q->viewAboutToBeRemoved( page->view() );
    tabWidget.removeTab( tabWidget.indexOf( page ) );
    enableDisableCurrentPageActions();
}

void TabWidget::Private::movePageLeft( Page * page ) {
    if ( !page )
        return;
    const int idx = tabWidget.indexOf( page );
    if ( idx <= 0 )
        return;
    tabWidget.moveTab( idx, idx-1 );
    enableDisableCurrentPageActions();
}

void TabWidget::Private::movePageRight( Page * page ) {
    if ( !page )
        return;
    const int idx = tabWidget.indexOf( page );
    if ( idx < 0 || idx >= tabWidget.count()-1 )
        return;
    tabWidget.moveTab( idx, idx+1 );
    enableDisableCurrentPageActions();
}

void TabWidget::Private::toggleHierarchicalView( Page * page, bool on ) {
    if ( !page )
        return;
    page->setHierarchicalView( on );
}

void TabWidget::Private::expandAll( Page * page ) {
    if ( !page || !page->view() )
        return;
    page->view()->expandAll();
}

void TabWidget::Private::collapseAll( Page * page ) {
    if ( !page || !page->view() )
        return;
    page->view()->collapseAll();
}

TabWidget::TabWidget( QWidget * p, Qt::WindowFlags f )
    : QWidget( p, f ), d( new Private( this ) )
{

}

TabWidget::~TabWidget() {}

void TabWidget::setFlatModel( AbstractKeyListModel * model ) {
    if ( model == d->flatModel )
        return;
    d->flatModel = model;
    for ( unsigned int i = 0, end = count() ; i != end ; ++i )
        if ( Page * const page = d->page( i ) )
            page->setFlatModel( model );
}

AbstractKeyListModel * TabWidget::flatModel() const {
    return d->flatModel;
}

void TabWidget::setHierarchicalModel( AbstractKeyListModel * model ) {
    if ( model == d->hierarchicalModel )
        return;
    d->hierarchicalModel = model;
    for ( unsigned int i = 0, end = count() ; i != end ; ++i )
        if ( Page * const page = d->page( i ) )
            page->setHierarchicalModel( model );
}

AbstractKeyListModel * TabWidget::hierarchicalModel() const {
    return d->hierarchicalModel;
}

void TabWidget::Private::setCornerAction( QAction * action, Qt::Corner corner ) {
    if ( !action )
        return;
    QToolButton * b = new QToolButton;
    b->setDefaultAction( action );
    tabWidget.setCornerWidget( b, corner );
}

void TabWidget::setStringFilter( const QString & filter ) {
    if ( Page * const page = d->currentPage() )
        page->setStringFilter( filter );
}

void TabWidget::setKeyFilter( const shared_ptr<KeyFilter> & filter ) {
    if ( Page * const page = d->currentPage() )
        page->setKeyFilter( filter );
}

QAbstractItemView * TabWidget::currentView() const {
    if ( Page * const page = d->currentPage() )
        return page->view();
    else
        return 0;
}

unsigned int TabWidget::count() const {
    return d->tabWidget.count();
}

void TabWidget::setMultiSelection( bool on ) {
    for ( unsigned int i = 0, end = count() ; i != end ; ++i )
        if ( const Page * const p = d->page( i ) )
            if ( QTreeView * const view = p->view() )
                view->setSelectionMode( on ? QAbstractItemView::ExtendedSelection : QAbstractItemView::SingleSelection );
}

void TabWidget::createActions( KActionCollection * coll ) {
    if ( !coll )
        return;
    coll->addAction( d->newAction->objectName(), d->newAction );
    for ( unsigned int i = 0 ; i < Private::NumPageActions ; ++i ) {
        QAction * a = d->currentPageActions[i];
        coll->addAction( a->objectName(), a );
    }
}

QAbstractItemView * TabWidget::addView( const QString & title, const QString & id, const QString & text ) {
    return d->addView( new Page( title, id, text ), d->currentPage() );
}

QAbstractItemView * TabWidget::addView( const KConfigGroup & group ) {
    return d->addView( new Page( group ), 0 );
}

QAbstractItemView * TabWidget::addTemporaryView( const QString & title, AbstractKeyListSortFilterProxyModel * proxy, const QString & tabToolTip ) {
    Page * const page = new Page( title, QString(), QString(), proxy, tabToolTip );
    page->setTemporary( true );
    QAbstractItemView * v = d->addView( page, d->currentPage() );
    d->tabWidget.setCurrentIndex( d->tabWidget.count()-1 );
    return v;
}

QTreeView * TabWidget::Private::addView( Page * page, Page * columnReference ) {
    if ( !page )
        return 0;

    page->setFlatModel( flatModel );
    page->setHierarchicalModel( hierarchicalModel );

    connect( page, SIGNAL(titleChanged(QString)),
             q, SLOT(slotPageTitleChanged(QString)) );
    connect( page, SIGNAL(keyFilterChanged(boost::shared_ptr<Kleo::KeyFilter>)),
             q, SLOT(slotPageKeyFilterChanged(boost::shared_ptr<Kleo::KeyFilter>)) );
    connect( page, SIGNAL(stringFilterChanged(QString)),
             q, SLOT(slotPageStringFilterChanged(QString)) );
    connect( page, SIGNAL(hierarchicalChanged(bool)),
             q, SLOT(slotPageHierarchyChanged(bool)) );

    if ( columnReference ) {
        page->setColumnSizes( columnReference->columnSizes() );
        page->setSortColumn( columnReference->sortColumn(), columnReference->sortOrder() );
    }

    QAbstractItemView * const previous = q->currentView(); 
    const int tabIndex = tabWidget.addTab( page, page->title() );
    tabWidget.setTabToolTip( tabIndex, page->toolTip() );
    // work around a bug in QTabWidget (tested with 4.3.2) not emitting currentChanged() when the first widget is inserted
    QAbstractItemView * const current = q->currentView(); 
    if ( previous != current )
        currentIndexChanged( tabWidget.currentIndex() );
    enableDisableCurrentPageActions();
    QTreeView * view = page->view();
    emit q->viewAdded( view );
    return view;
}

static QStringList extractViewGroups( const KConfig * config ) {
    return config ? config->groupList().filter( QRegExp( "^View #\\d+$" ) ) : QStringList() ;
}

// work around deleteGroup() not deleting groups out of groupList():
static const bool KCONFIG_DELETEGROUP_BROKEN = true;

void TabWidget::loadViews( const KConfig * config ) {
    if ( config )
        Q_FOREACH( const QString & group, extractViewGroups( config ) ) {
            const KConfigGroup kcg( config, group );
            if ( !KCONFIG_DELETEGROUP_BROKEN || kcg.readEntry( "magic", 0U ) == 0xFA1AFE1U )
                addView( kcg );
        }
    if ( !count() ) {
        // add default views:
        addView( QString(), "my-certificates" );
        addView( QString(), "trusted-certificates" );
        addView( QString(), "other-certificates" );
    }
}

void TabWidget::saveViews( KConfig * config ) const {
    if ( !config )
        return;
    Q_FOREACH( QString group, extractViewGroups( config ) )
        config->deleteGroup( group );
    unsigned int vg = 0;
    for ( unsigned int i = 0, end = count() ; i != end ; ++i ) {
        if ( const Page * const p = d->page( i ) ) {
            if ( p->isTemporary() )
                continue;
            KConfigGroup group( config, QString().sprintf( "View #%u", vg++ ) );
            p->saveTo( group );
            if ( KCONFIG_DELETEGROUP_BROKEN )
                group.writeEntry( "magic", 0xFA1AFE1U );
        }
    }
}

static void xconnect( const QObject * o1, const char * signal, const QObject * o2, const char * slot ) {
    QObject::connect( o1, signal, o2, slot );
    QObject::connect( o2, signal, o1, slot );
}

void TabWidget::connectSearchBar( QObject * sb ) {
    xconnect( sb, SIGNAL(stringFilterChanged(QString)),
              this, SLOT(setStringFilter(QString)) );
    xconnect( sb, SIGNAL(keyFilterChanged(boost::shared_ptr<Kleo::KeyFilter>)),
              this, SLOT(setKeyFilter(boost::shared_ptr<Kleo::KeyFilter>)) );
    connect( this, SIGNAL(enableChangeStringFilter(bool)),
             sb, SLOT(setChangeStringFilterEnabled(bool)) );
    connect( this, SIGNAL(enableChangeKeyFilter(bool)),
             sb, SLOT(setChangeKeyFilterEnabled(bool)) );
}

#include "moc_tabwidget.cpp"
#include "tabwidget.moc"<|MERGE_RESOLUTION|>--- conflicted
+++ resolved
@@ -180,83 +180,6 @@
                     group.readEntry( SORT_DESCENDING, true ) ? Qt::DescendingOrder : Qt::AscendingOrder );
 }
 
-<<<<<<< HEAD
-void KeyTreeView::setColumnSizes( const std::vector<int> & sizes ) {
-    if ( sizes.empty() )
-        return;
-    assert( m_view );
-    assert( m_view->header() );
-    assert( qobject_cast<HeaderView*>( m_view->header() ) == static_cast<HeaderView*>( m_view->header() ) );
-    if ( HeaderView * const hv = static_cast<HeaderView*>( m_view->header() ) )
-        hv->setSectionSizes( sizes );
-}
-
-void KeyTreeView::setSortColumn( int sortColumn, Qt::SortOrder sortOrder ) {
-    assert( m_view );
-    m_view->sortByColumn( sortColumn, sortOrder );
-}
-
-int KeyTreeView::sortColumn() const {
-    assert( m_view );
-    assert( m_view->header() );
-    return m_view->header()->sortIndicatorSection();
-}
-
-Qt::SortOrder KeyTreeView::sortOrder() const {
-    assert( m_view );
-    assert( m_view->header() );
-    return m_view->header()->sortIndicatorOrder();
-}
-
-std::vector<int> KeyTreeView::columnSizes() const {
-    assert( m_view );
-    assert( m_view->header() );
-    assert( qobject_cast<HeaderView*>( m_view->header() ) == static_cast<HeaderView*>( m_view->header() ) );
-    if ( HeaderView * const hv = static_cast<HeaderView*>( m_view->header() ) )
-        return hv->sectionSizes();
-    else
-        return std::vector<int>();
-}    
-
-void KeyTreeView::init() {
-    KDAB_SET_OBJECT_NAME( m_proxy );
-    KDAB_SET_OBJECT_NAME( m_view );
-    if ( m_additionalProxy && m_additionalProxy->objectName().isEmpty() )
-        KDAB_SET_OBJECT_NAME( m_additionalProxy );
-
-    QLayout * layout = new QVBoxLayout( this );
-    KDAB_SET_OBJECT_NAME( layout );
-    layout->setMargin( 0 );
-    layout->addWidget( m_view );
-
-    HeaderView * headerView = new HeaderView( Qt::Horizontal );
-    KDAB_SET_OBJECT_NAME( headerView );
-    m_view->setHeader( headerView );
-
-    m_view->setSelectionBehavior( QAbstractItemView::SelectRows );
-    m_view->setSelectionMode( QAbstractItemView::ExtendedSelection );
-    //m_view->setAlternatingRowColors( true );
-    m_view->setAllColumnsShowFocus( true );
-    m_view->setSortingEnabled( true );
-
-    if ( model() ) {
-        if ( m_additionalProxy )
-            m_additionalProxy->setSourceModel( model() );
-        else
-            m_proxy->setSourceModel( model() );
-    }
-    if ( m_additionalProxy ) {
-        m_proxy->setSourceModel( m_additionalProxy );
-        if ( !m_additionalProxy->parent() )
-            m_additionalProxy->setParent( this );
-    }
-    m_proxy->setFilterFixedString( m_stringFilter );
-    m_proxy->setKeyFilter( m_keyFilter );
-    m_view->setModel( m_proxy );
-}
-
-=======
->>>>>>> e43c501f
 void Page::init() {
 
 }
@@ -280,17 +203,6 @@
     KeyTreeView::setStringFilter( filter );
 }
 
-<<<<<<< HEAD
-void KeyTreeView::setKeyFilter( const shared_ptr<KeyFilter> & filter ) {
-    if ( filter == m_keyFilter || ( filter && m_keyFilter && filter->id() == m_keyFilter->id() ) )
-        return;
-    m_keyFilter = filter;
-    m_proxy->setKeyFilter( filter );
-    emit keyFilterChanged( filter );
-}
-
-=======
->>>>>>> e43c501f
 void Page::setKeyFilter( const shared_ptr<KeyFilter> & filter ) {
     if ( !canChangeKeyFilter() )
         return;
