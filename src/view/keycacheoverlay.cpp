/*  keycacheoverlay.cpp

    This file is part of Kleopatra, the KDE keymanager
    SPDX-FileCopyrightText: 2016 Bundesamt für Sicherheit in der Informationstechnik
    SPDX-FileContributor: Intevation GmbH

    SPDX-License-Identifier: GPL-2.0-or-later
*/

#include "keycacheoverlay.h"

#include <Libkleo/KeyCache>

#include "kleopatra_debug.h"
#include "waitwidget.h"

#include <KLocalizedString>
#include <QEvent>
#include <QVBoxLayout>

using namespace Kleo;

KeyCacheOverlay::KeyCacheOverlay(QWidget *baseWidget, QWidget *parent)
    : QWidget(parent)
    , mBaseWidget(baseWidget)
{
    const auto cache = KeyCache::instance();

    if (cache->initialized()) {
        // Cache initialized so we are not needed.
        deleteLater();
        return;
    }

    auto vLay = new QVBoxLayout(this);

    auto waitWidget = new WaitWidget(this);

    waitWidget->setText(i18n("Loading certificate cache..."));

    vLay->addWidget(waitWidget);

    mBaseWidget->installEventFilter(this);
    mBaseWidget->setEnabled(false);
    reposition();

    connect(&mTimer, &QTimer::timeout, [this]() {
        // To avoid an infinite show if we miss the keyListingDone signal
        // (Race potential) we use a watchdog timer, too to actively poll
        // the keycache every second. See bug #381910
        if (KeyCache::instance()->initialized()) {
            qCDebug(KLEOPATRA_LOG) << "Hiding overlay from watchdog";
            hideOverlay();
        }
    });

    mTimer.start(1000);

    connect(cache.get(), &KeyCache::keyListingDone, this, &KeyCacheOverlay::hideOverlay);
}

bool KeyCacheOverlay::eventFilter(QObject *object, QEvent *event)
{
    if (object == mBaseWidget
        && (event->type() == QEvent::Move || event->type() == QEvent::Resize || event->type() == QEvent::Show || event->type() == QEvent::Hide)) {
        reposition();
    }
    return QWidget::eventFilter(object, event);
}

void KeyCacheOverlay::reposition()
{
    if (parentWidget() != mBaseWidget->window()) {
        setParent(mBaseWidget->window());
    }
    if (!KeyCache::instance()->initialized()) {
        show();
    }

    const QPoint topLevelPos = mBaseWidget->mapTo(window(), QPoint(0, 0));
    const QPoint parentPos = parentWidget()->mapFrom(window(), topLevelPos);
    move(parentPos);

    resize(mBaseWidget->size());
}

void KeyCacheOverlay::hideOverlay()
{
<<<<<<< HEAD
   mTimer.stop();
   mBaseWidget->setEnabled(true);
   hide();
   mBaseWidget->removeEventFilter(this);
   deleteLater();
}

#include "moc_keycacheoverlay.cpp"
=======
    mTimer.stop();
    mBaseWidget->setEnabled(true);
    hide();
    mBaseWidget->removeEventFilter(this);
    deleteLater();
}
>>>>>>> 8c86307f
<|MERGE_RESOLUTION|>--- conflicted
+++ resolved
@@ -86,20 +86,11 @@
 
 void KeyCacheOverlay::hideOverlay()
 {
-<<<<<<< HEAD
-   mTimer.stop();
-   mBaseWidget->setEnabled(true);
-   hide();
-   mBaseWidget->removeEventFilter(this);
-   deleteLater();
-}
-
-#include "moc_keycacheoverlay.cpp"
-=======
     mTimer.stop();
     mBaseWidget->setEnabled(true);
     hide();
     mBaseWidget->removeEventFilter(this);
     deleteLater();
 }
->>>>>>> 8c86307f
+
+#include "moc_keycacheoverlay.cpp"