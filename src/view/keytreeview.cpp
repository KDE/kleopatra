--- conflicted
+++ resolved
@@ -298,15 +298,7 @@
 
     auto rearangingModel = new KeyRearrangeColumnsProxyModel(this);
     rearangingModel->setSourceModel(m_proxy);
-<<<<<<< HEAD
-    rearangingModel->setSourceColumns(QList<int>() << KeyList::PrettyName << KeyList::PrettyEMail << KeyList::Validity << KeyList::ValidFrom
-                                                   << KeyList::ValidUntil << KeyList::TechnicalDetails << KeyList::KeyID << KeyList::Fingerprint
-                                                   << KeyList::OwnerTrust << KeyList::Origin << KeyList::LastUpdate << KeyList::Issuer
-                                                   << KeyList::SerialNumber
-                                                   // If a column is added before this TAGS_COLUMN define has to be updated accordingly
-                                                   << KeyList::Remarks);
-=======
-    rearangingModel->setSourceColumns(QVector<int>() << KeyList::PrettyName //
+    rearangingModel->setSourceColumns(QList<int>() << KeyList::PrettyName //
                                                      << KeyList::PrettyEMail //
                                                      << KeyList::Validity //
                                                      << KeyList::ValidFrom //
@@ -321,7 +313,6 @@
                                                      << KeyList::SerialNumber //
                                                      // If a column is added before this TAGS_COLUMN define has to be updated accordingly
                                                      << KeyList::Remarks);
->>>>>>> 8c86307f
     m_view->setModel(rearangingModel);
 
     /* Handle expansion state */
