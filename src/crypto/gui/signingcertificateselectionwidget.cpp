/* -*- mode: c++; c-basic-offset:4 -*-
    crypto/gui/signingcertificateselectionwidget.cpp

    This file is part of Kleopatra, the KDE keymanager
    SPDX-FileCopyrightText: 2007, 2009 Klarälvdalens Datakonsult AB

    SPDX-License-Identifier: GPL-2.0-or-later
*/

#include <config-kleopatra.h>

#include "signingcertificateselectionwidget.h"

#include "ui_signingcertificateselectionwidget.h"

#include "utils/keys.h"

#include <Libkleo/Formatting>
#include <Libkleo/KeyCache>
#include <Libkleo/Stl_Util>

#include <QByteArray>

using namespace Kleo;
using namespace Kleo::Crypto::Gui;

class SigningCertificateSelectionWidget::Private
{
    friend class ::SigningCertificateSelectionWidget;
    SigningCertificateSelectionWidget *const q;

public:
    explicit Private(SigningCertificateSelectionWidget *qq);
    ~Private();
    static std::vector<GpgME::Key> candidates(GpgME::Protocol prot);
    static void addCandidates(GpgME::Protocol prot, QComboBox *combo);

private:
    Ui::SigningCertificateSelectionWidget ui;
};

static GpgME::Key current_cert(const QComboBox &cb)
{
    const QByteArray fpr = cb.itemData(cb.currentIndex()).toByteArray();
    return KeyCache::instance()->findByFingerprint(fpr.constData());
}

static void select_cert(QComboBox &cb, const GpgME::Key &key)
{
    const QByteArray fpr = key.primaryFingerprint();
    if (!fpr.isEmpty()) {
        cb.setCurrentIndex(cb.findData(fpr));
    }
}

static void add_cert(QComboBox &cb, const GpgME::Key &key)
{
    cb.addItem(Formatting::formatForComboBox(key), QVariant(QByteArray(key.primaryFingerprint())));
}

SigningCertificateSelectionWidget::Private::Private(SigningCertificateSelectionWidget *qq)
    : q(qq)
    , ui()
{
    ui.setupUi(q);
    addCandidates(GpgME::CMS, ui.cmsCombo);
    addCandidates(GpgME::OpenPGP, ui.pgpCombo);
    ui.rememberCO->setChecked(true);
}

SigningCertificateSelectionWidget::Private::~Private()
{
}

SigningCertificateSelectionWidget::SigningCertificateSelectionWidget(QWidget *parent, Qt::WindowFlags f)
    : QWidget(parent, f)
    , d(new Private(this))
{
}

SigningCertificateSelectionWidget::~SigningCertificateSelectionWidget()
{
}

void SigningCertificateSelectionWidget::setSelectedCertificates(const CertificatePair &certificates)
{
    setSelectedCertificates(certificates.openpgp, certificates.cms);
}

void SigningCertificateSelectionWidget::setSelectedCertificates(const GpgME::Key &pgp, const GpgME::Key &cms)
{
    select_cert(*d->ui.pgpCombo, pgp);
    select_cert(*d->ui.cmsCombo, cms);
}

std::vector<GpgME::Key> SigningCertificateSelectionWidget::Private::candidates(GpgME::Protocol prot)
{
    Q_ASSERT(prot != GpgME::UnknownProtocol);
    std::vector<GpgME::Key> keys = KeyCache::instance()->keys();
    auto end = keys.end();

    end = std::remove_if(keys.begin(), end, [prot](const GpgME::Key &key) {
        return key.protocol() != prot;
    });
    end = std::remove_if(keys.begin(), end, [](const GpgME::Key &key) {
        return !key.hasSecret();
    });
    Q_ASSERT(std::all_of(keys.begin(), end, [](const GpgME::Key &key) {
        return key.hasSecret();
    }));
#if GPGMEPP_KEY_CANSIGN_IS_FIXED
    end = std::remove_if(keys.begin(), end, [](const GpgME::Key &key) {
        return !key.canSign();
    });
#else
    end = std::remove_if(keys.begin(), end, [](const GpgME::Key &key) {
        return !key.canReallySign();
    });
#endif
    end = std::remove_if(keys.begin(), end, [](const GpgME::Key &key) {
        return key.isExpired();
    });
    end = std::remove_if(keys.begin(), end, [](const GpgME::Key &key) {
        return key.isRevoked();
    });
    keys.erase(end, keys.end());
    return keys;
}

void SigningCertificateSelectionWidget::Private::addCandidates(GpgME::Protocol prot, QComboBox *combo)
{
    const std::vector<GpgME::Key> keys = candidates(prot);
    for (const GpgME::Key &i : keys) {
        add_cert(*combo, i);
    }
}

CertificatePair SigningCertificateSelectionWidget::selectedCertificates() const
{
    return {
        current_cert(*d->ui.pgpCombo),
        current_cert(*d->ui.cmsCombo),
    };
}

bool SigningCertificateSelectionWidget::rememberAsDefault() const
{
    return d->ui.rememberCO->isChecked();
}

void SigningCertificateSelectionWidget::setAllowedProtocols(const std::set<GpgME::Protocol> &allowedProtocols)
{
    setAllowedProtocols(allowedProtocols.find(GpgME::OpenPGP) != allowedProtocols.end(), allowedProtocols.find(GpgME::CMS) != allowedProtocols.end());
}

void SigningCertificateSelectionWidget::setAllowedProtocols(bool pgp, bool cms)
{
    d->ui.pgpLabel->setVisible(pgp);
    d->ui.pgpCombo->setVisible(pgp);

    d->ui.cmsLabel->setVisible(cms);
    d->ui.cmsCombo->setVisible(cms);
<<<<<<< HEAD
}


#include "moc_signingcertificateselectionwidget.cpp"
=======
}
>>>>>>> 8c86307f
<|MERGE_RESOLUTION|>--- conflicted
+++ resolved
@@ -160,11 +160,6 @@
 
     d->ui.cmsLabel->setVisible(cms);
     d->ui.cmsCombo->setVisible(cms);
-<<<<<<< HEAD
 }
 
-
-#include "moc_signingcertificateselectionwidget.cpp"
-=======
-}
->>>>>>> 8c86307f
+#include "moc_signingcertificateselectionwidget.cpp"