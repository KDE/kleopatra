/*  SPDX-FileCopyrightText: 2016 Klarälvdalens Datakonsult AB
    SPDX-FileCopyrightText: 2017 Intevation GmbH

    SPDX-License-Identifier: GPL-2.0-or-later
*/

#include "certificatedetailsdialog.h"

#include "certificatedetailswidget.h"

#include <KConfigGroup>
#include <KLocalizedString>
#include <KSharedConfig>

#include <QDialogButtonBox>
#include <QPushButton>
#include <QVBoxLayout>

#include <gpgme++/key.h>

CertificateDetailsDialog::CertificateDetailsDialog(QWidget *parent)
    : QDialog(parent)
{
    auto l = new QVBoxLayout(this);
    auto w = new CertificateDetailsWidget{this};
    w->layout()->setContentsMargins(0, 0, 0, 0);
    l->addWidget(w);

    auto bbox = new QDialogButtonBox(this);
    auto btn = bbox->addButton(QDialogButtonBox::Close);
    connect(btn, &QPushButton::pressed, this, &QDialog::accept);
    l->addWidget(bbox);
    readConfig();
}

CertificateDetailsDialog::~CertificateDetailsDialog()
{
    writeConfig();
}

void CertificateDetailsDialog::readConfig()
{
    KConfigGroup dialog(KSharedConfig::openStateConfig(), "CertificateDetailsDialog");
    const QSize size = dialog.readEntry("Size", QSize(730, 280));
    if (size.isValid()) {
        resize(size);
    }
}

void CertificateDetailsDialog::writeConfig()
{
    KConfigGroup dialog(KSharedConfig::openStateConfig(), "CertificateDetailsDialog");
    dialog.writeEntry("Size", size());
    dialog.sync();
}

namespace
{
QString title(const GpgME::Key &key)
{
    switch (key.protocol()) {
    case GpgME::OpenPGP:
        return i18nc("@title:window", "OpenPGP Certificate");
    case GpgME::CMS:
        return i18nc("@title:window", "S/MIME Certificate");
    default:
        return {};
    }
}
}

void CertificateDetailsDialog::setKey(const GpgME::Key &key)
{
    setWindowTitle(title(key));
    findChild<CertificateDetailsWidget *>()->setKey(key);
}

GpgME::Key CertificateDetailsDialog::key() const
{
<<<<<<< HEAD
    return findChild<CertificateDetailsWidget*>()->key();
}

#include "moc_certificatedetailsdialog.cpp"
=======
    return findChild<CertificateDetailsWidget *>()->key();
}
>>>>>>> 8c86307f
<|MERGE_RESOLUTION|>--- conflicted
+++ resolved
@@ -77,12 +77,7 @@
 
 GpgME::Key CertificateDetailsDialog::key() const
 {
-<<<<<<< HEAD
-    return findChild<CertificateDetailsWidget*>()->key();
+    return findChild<CertificateDetailsWidget *>()->key();
 }
 
-#include "moc_certificatedetailsdialog.cpp"
-=======
-    return findChild<CertificateDetailsWidget *>()->key();
-}
->>>>>>> 8c86307f
+#include "moc_certificatedetailsdialog.cpp"