/*  SPDX-FileCopyrightText: 2017 Intevation GmbH

    SPDX-License-Identifier: GPL-2.0-or-later
*/

#include "exportdialog.h"

#include "kleopatra_debug.h"

#include "view/waitwidget.h"

#include <QDialogButtonBox>
#include <QPushButton>
#include <QTextEdit>
#include <QVBoxLayout>

#include <gpgme++/key.h>

#include <QGpgME/ExportJob>
#include <QGpgME/Protocol>

#include <KConfigGroup>
#include <KLocalizedString>
#include <KSharedConfig>

#include <Libkleo/Formatting>

using namespace Kleo;

class ExportWidget::Private
{
public:
    Private(ExportWidget *qq)
        : q(qq)
    {
    }

    void setupUi();

    GpgME::Key key;
    GpgME::Subkey subkey;
    QTextEdit *textEdit;
    WaitWidget *waitWidget;
    unsigned int flags;

private:
    ExportWidget *const q;
};

void ExportWidget::Private::setupUi()
{
    auto vlay = new QVBoxLayout(q);
    vlay->setContentsMargins(0, 0, 0, 0);

    textEdit = new QTextEdit;
    textEdit->setVisible(false);
    textEdit->setReadOnly(true);

    auto fixedFont = QFont(QStringLiteral("Monospace"));
    fixedFont.setStyleHint(QFont::TypeWriter);

    textEdit->setFont(fixedFont);
    textEdit->setReadOnly(true);
    vlay->addWidget(textEdit);

    waitWidget = new WaitWidget;
    waitWidget->setText(i18n("Exporting ..."));
    vlay->addWidget(waitWidget);
}

ExportWidget::ExportWidget(QWidget *parent)
    : QWidget(parent)
    , d(new Private(this))
{
    d->setupUi();
}

ExportWidget::~ExportWidget()
{
}

static QString injectComments(const GpgME::Key &key, const QByteArray &data)
{
    QString ret = QString::fromUtf8(data);

    if (key.protocol() != GpgME::OpenPGP) {
        return ret;
    }

    auto overView = Formatting::toolTip(key,
                                        Formatting::Fingerprint | Formatting::UserIDs | Formatting::Issuer | Formatting::Subject | Formatting::ExpiryDates
                                            | Formatting::CertificateType | Formatting::CertificateUsage);

    // Fixup the HTML coming from the toolTip for our own format.
    overView.remove(QLatin1String("<tr><th>"));
    overView.replace(QLatin1String("</th><td>"), QLatin1String("\t"));
    overView.replace(QLatin1String("</td></tr>"), QLatin1String("\n"));
    overView.remove(QLatin1String("<table border=\"0\">"));
    overView.remove(QLatin1String("\n</table>"));
    overView.replace(QLatin1String("&lt;"), QLatin1String("<"));
    overView.replace(QLatin1String("&gt;"), QLatin1String(">"));

    auto overViewLines = overView.split(QLatin1Char('\n'));

    // Format comments so that they fit for RFC 4880
    auto comments = QStringLiteral("Comment: ");
    comments += overViewLines.join(QLatin1String("\nComment: ")) + QLatin1Char('\n');

    ret.insert(37 /* -----BEGIN PGP PUBLIC KEY BLOCK-----\n */, comments);

    return ret;
}

void ExportWidget::exportResult(const GpgME::Error &err, const QByteArray &data)
{
    d->waitWidget->setVisible(false);
    d->textEdit->setVisible(true);

    if (err) {
        /* Should not happen. But well,.. */
        d->textEdit->setText(i18nc("%1 is error message", "Failed to export: '%1'", Formatting::errorAsString(err)));
    }

    if (!d->flags) {
        d->textEdit->setText(injectComments(d->key, data));
    } else {
        d->textEdit->setText(QString::fromUtf8(data));
    }
}

void ExportWidget::setKey(const GpgME::Subkey &key, unsigned int flags)
{
    d->waitWidget->setVisible(true);
    d->textEdit->setVisible(false);
    d->key = key.parent();
    d->subkey = key;
    d->flags = flags;

    auto protocol = d->key.protocol() == GpgME::CMS ? QGpgME::smime() : QGpgME::openpgp();

    auto job = protocol->publicKeyExportJob(true);

    connect(job, &QGpgME::ExportJob::result, this, &ExportWidget::exportResult);

    job->setExportFlags(flags);
    job->start(QStringList() << QLatin1String(key.fingerprint()) + QLatin1Char('!'));
}

void ExportWidget::setKey(const GpgME::Key &key, unsigned int flags)
{
    d->waitWidget->setVisible(true);
    d->textEdit->setVisible(false);
    d->key = key;
    d->flags = flags;

    auto protocol = key.protocol() == GpgME::CMS ? QGpgME::smime() : QGpgME::openpgp();

    auto job = protocol->publicKeyExportJob(true);

    connect(job, &QGpgME::ExportJob::result, this, &ExportWidget::exportResult);

    job->setExportFlags(flags);
    job->start(QStringList() << QLatin1String(key.primaryFingerprint()));
}

GpgME::Key ExportWidget::key() const
{
    return d->key;
}

ExportDialog::ExportDialog(QWidget *parent)
    : QDialog(parent)
    , mWidget(new ExportWidget(this))
{
    KConfigGroup dialog(KSharedConfig::openStateConfig(), "ExportDialog");
    const auto size = dialog.readEntry("Size", QSize(600, 800));
    if (size.isValid()) {
        resize(size);
    }
    setWindowTitle(i18nc("@title:window", "Export"));

    auto l = new QVBoxLayout(this);
    l->addWidget(mWidget);

    auto bbox = new QDialogButtonBox(this);
    auto btn = bbox->addButton(QDialogButtonBox::Close);
    connect(btn, &QPushButton::pressed, this, &QDialog::accept);
    l->addWidget(bbox);
}

ExportDialog::~ExportDialog()
{
    KConfigGroup dialog(KSharedConfig::openStateConfig(), "ExportDialog");
    dialog.writeEntry("Size", size());
    dialog.sync();
}

void ExportDialog::setKey(const GpgME::Key &key, unsigned int flags)
{
    mWidget->setKey(key, flags);
}

void ExportDialog::setKey(const GpgME::Subkey &key, unsigned int flags)
{
    mWidget->setKey(key, flags);
}

GpgME::Key ExportDialog::key() const
{
    return mWidget->key();
<<<<<<< HEAD
}


#include "moc_exportdialog.cpp"
=======
}
>>>>>>> 8c86307f
<|MERGE_RESOLUTION|>--- conflicted
+++ resolved
@@ -208,11 +208,6 @@
 GpgME::Key ExportDialog::key() const
 {
     return mWidget->key();
-<<<<<<< HEAD
-}
-
-
-#include "moc_exportdialog.cpp"
-=======
-}
->>>>>>> 8c86307f
+}
+
+#include "moc_exportdialog.cpp"