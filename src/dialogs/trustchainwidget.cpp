--- conflicted
+++ resolved
@@ -107,11 +107,6 @@
     auto w = findChild<TrustChainWidget *>();
     Q_ASSERT(w);
     return w->key();
-<<<<<<< HEAD
 }
 
-
-#include "moc_trustchainwidget.cpp"
-=======
-}
->>>>>>> 8c86307f
+#include "moc_trustchainwidget.cpp"