/* -*- mode: c++; c-basic-offset:4 -*-
    commands/clearcrlcachecommand.cpp

    This file is part of Kleopatra, the KDE keymanager
    SPDX-FileCopyrightText: 2008 Klarälvdalens Datakonsult AB

    SPDX-License-Identifier: GPL-2.0-or-later
*/

#include <config-kleopatra.h>

#include "clearcrlcachecommand.h"
#include <Libkleo/GnuPG>

#include <KLocalizedString>

using namespace Kleo;
using namespace Kleo::Commands;

ClearCrlCacheCommand::ClearCrlCacheCommand(KeyListController *c)
    : GnuPGProcessCommand(c)
{
}

ClearCrlCacheCommand::ClearCrlCacheCommand(QAbstractItemView *v, KeyListController *c)
    : GnuPGProcessCommand(v, c)
{
}

ClearCrlCacheCommand::~ClearCrlCacheCommand()
{
}

QStringList ClearCrlCacheCommand::arguments() const
{
    return {gpgSmPath(), QStringLiteral("--call-dirmngr"), QStringLiteral("flushcrls")};
}

QString ClearCrlCacheCommand::errorCaption() const
{
    return i18nc("@title:window", "Clear CRL Cache Error");
}

QString ClearCrlCacheCommand::successCaption() const
{
    return i18nc("@title:window", "Clear CRL Cache Finished");
}

QString ClearCrlCacheCommand::crashExitMessage(const QStringList &args) const
{
    return i18n(
        "The DirMngr process that tried to clear the CRL cache "
        "ended prematurely because of an unexpected error. "
        "Please check the output of %1 for details.",
        args.join(QLatin1Char(' ')));
}

QString ClearCrlCacheCommand::errorExitMessage(const QStringList &args) const
{
    return i18n(
        "An error occurred while trying to clear the CRL cache. "
        "The output from %1 was:\n%2",
        args[0],
        errorString());
}

QString ClearCrlCacheCommand::successMessage(const QStringList &) const
{
    return i18n("CRL cache cleared successfully.");
<<<<<<< HEAD
}


#include "moc_clearcrlcachecommand.cpp"
=======
}
>>>>>>> 8c86307f
<|MERGE_RESOLUTION|>--- conflicted
+++ resolved
@@ -67,11 +67,6 @@
 QString ClearCrlCacheCommand::successMessage(const QStringList &) const
 {
     return i18n("CRL cache cleared successfully.");
-<<<<<<< HEAD
 }
 
-
-#include "moc_clearcrlcachecommand.cpp"
-=======
-}
->>>>>>> 8c86307f
+#include "moc_clearcrlcachecommand.cpp"