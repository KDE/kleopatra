--- conflicted
+++ resolved
@@ -84,11 +84,7 @@
      *
      * @returns null QString on success. Error message otherwise.
      */
-<<<<<<< HEAD
     static QList<Command *> commandsForFiles(const QStringList &files);
-=======
-    static QVector<Command *> commandsForFiles(const QStringList &files);
->>>>>>> 8c86307f
 
     /** Get a command for a query.
      *
