/*
    conf/groupsconfigdialog.cpp

    This file is part of Kleopatra, the KDE keymanager
    SPDX-FileCopyrightText: 2021 g10 Code GmbH
    SPDX-FileContributor: Ingo Klöcker <dev@ingo-kloecker.de>

    SPDX-License-Identifier: GPL-2.0-or-later
*/

#include <config-kleopatra.h>

#include "groupsconfigdialog.h"

#include "groupsconfigwidget.h"

#include <kleopatra_debug.h>
#include <utils/gui-helper.h>
#include <utils/scrollarea.h>

#include <Libkleo/DocAction>
#include <Libkleo/KeyCache>
#include <Libkleo/KeyGroup>

#include <KConfigGroup>
#include <KLocalizedString>
#include <KSharedConfig>

#include <QDialogButtonBox>
#include <QPushButton>
#include <QVBoxLayout>

using namespace Kleo;

class GroupsConfigDialog::Private
{
    friend class ::GroupsConfigDialog;
    GroupsConfigDialog *const q;

public:
    Private(GroupsConfigDialog *qq)
        : q(qq)
    {
    }

private:
    void saveLayout();
    void restoreLayout(const QSize &defaultSize = {});

    void loadGroups();
    void saveGroups();

    void onKeysMayHaveChanged();

private:
<<<<<<< HEAD
    void saveLayout()
    {
        KConfigGroup configGroup(KSharedConfig::openStateConfig(), QStringLiteral("GroupsConfigDialog"));
        configGroup.writeEntry("Size", q->size());
        configGroup.sync();
=======
    GroupsConfigWidget *configWidget = nullptr;

    bool savingChanges = false;
};

void GroupsConfigDialog::Private::saveLayout()
{
    KConfigGroup configGroup(KSharedConfig::openStateConfig(), "GroupsConfigDialog");
    configGroup.writeEntry("Size", q->size());
    configGroup.sync();
}

void GroupsConfigDialog::Private::restoreLayout(const QSize &defaultSize)
{
    const KConfigGroup configGroup(KSharedConfig::openStateConfig(), "GroupsConfigDialog");
    const QSize size = configGroup.readEntry("Size", defaultSize);
    if (size.isValid()) {
        q->resize(size);
>>>>>>> 04122326
    }
}

<<<<<<< HEAD
    void restoreLayout(const QSize &defaultSize = QSize())
    {
        const KConfigGroup configGroup(KSharedConfig::openStateConfig(), QStringLiteral("GroupsConfigDialog"));
        const QSize size = configGroup.readEntry("Size", defaultSize);
        if (size.isValid()) {
            q->resize(size);
        }
=======
void GroupsConfigDialog::Private::loadGroups()
{
    qCDebug(KLEOPATRA_LOG) << q << __func__;
    configWidget->setGroups(KeyCache::instance()->configurableGroups());
}

void GroupsConfigDialog::Private::saveGroups()
{
    qCDebug(KLEOPATRA_LOG) << q << __func__;
    savingChanges = true;
    KeyCache::mutableInstance()->saveConfigurableGroups(configWidget->groups());
    savingChanges = false;

    // reload after saving to ensure that the groups reflect the saved groups (e.g. in case of immutable entries)
    loadGroups();
}

void GroupsConfigDialog::Private::onKeysMayHaveChanged()
{
    if (savingChanges) {
        qCDebug(KLEOPATRA_LOG) << __func__ << "ignoring changes caused by ourselves";
        return;
>>>>>>> 04122326
    }
    qCDebug(KLEOPATRA_LOG) << "Reloading groups";
    loadGroups();
}

GroupsConfigDialog::GroupsConfigDialog(QWidget *parent)
    : QDialog(parent)
    , d(new Private(this))
{
    setWindowTitle(i18nc("@title:window", "Configure Groups"));

    auto mainLayout = new QVBoxLayout{this};

    auto scrollArea = new ScrollArea{this};
    scrollArea->setFocusPolicy(Qt::NoFocus);
    scrollArea->setFrameStyle(QFrame::NoFrame);
    scrollArea->setBackgroundRole(backgroundRole());
    scrollArea->setHorizontalScrollBarPolicy(Qt::ScrollBarAlwaysOff);
    scrollArea->setSizeAdjustPolicy(QScrollArea::AdjustToContents);
    auto scrollAreaLayout = qobject_cast<QBoxLayout *>(scrollArea->widget()->layout());
    scrollAreaLayout->setContentsMargins({});

    d->configWidget = new GroupsConfigWidget{this};
    d->configWidget->setContentsMargins({});
    scrollAreaLayout->addWidget(d->configWidget);

    mainLayout->addWidget(scrollArea);

    auto buttonBox = new QDialogButtonBox{QDialogButtonBox::Close, this};

    mainLayout->addWidget(buttonBox);

    auto helpAction = std::make_unique<Kleo::DocAction>(
        QIcon::fromTheme(QStringLiteral("help")),
        i18n("Help"),
        i18nc("Only available in German and English. Leave to English for other languages.", "handout_group-feature_gnupg_en.pdf"),
        QStringLiteral("../share/doc/gnupg-vsd"),
        this);
    if (helpAction->isEnabled()) {
        auto helpButton = buttonBox->addButton(QDialogButtonBox::Help);
        disconnect(helpButton, &QAbstractButton::clicked, nullptr, nullptr);
        connect(helpButton, &QAbstractButton::clicked, helpAction.get(), &QAction::trigger);
        helpAction.release();
    }

    // prevent accidental closing of dialog when pressing Enter while the search field has focus
    Kleo::unsetAutoDefaultButtons(this);

    // Close button (defined with RejectRole) should close the dialog
    connect(buttonBox, &QDialogButtonBox::rejected, this, &QDialog::accept);

    connect(d->configWidget, &GroupsConfigWidget::changed, this, [this]() {
        d->saveGroups();
    });

    connect(KeyCache::instance().get(), &KeyCache::keysMayHaveChanged, this, [this]() {
        d->onKeysMayHaveChanged();
    });

    d->restoreLayout();
    d->loadGroups();
}

GroupsConfigDialog::~GroupsConfigDialog()
{
<<<<<<< HEAD
    return d->configPage->hasChanged();
}

#include "moc_groupsconfigdialog.cpp"
=======
    d->saveLayout();
}
>>>>>>> 04122326
<|MERGE_RESOLUTION|>--- conflicted
+++ resolved
@@ -53,13 +53,6 @@
     void onKeysMayHaveChanged();
 
 private:
-<<<<<<< HEAD
-    void saveLayout()
-    {
-        KConfigGroup configGroup(KSharedConfig::openStateConfig(), QStringLiteral("GroupsConfigDialog"));
-        configGroup.writeEntry("Size", q->size());
-        configGroup.sync();
-=======
     GroupsConfigWidget *configWidget = nullptr;
 
     bool savingChanges = false;
@@ -67,30 +60,20 @@
 
 void GroupsConfigDialog::Private::saveLayout()
 {
-    KConfigGroup configGroup(KSharedConfig::openStateConfig(), "GroupsConfigDialog");
+    KConfigGroup configGroup(KSharedConfig::openStateConfig(), QLatin1String("GroupsConfigDialog"));
     configGroup.writeEntry("Size", q->size());
     configGroup.sync();
 }
 
 void GroupsConfigDialog::Private::restoreLayout(const QSize &defaultSize)
 {
-    const KConfigGroup configGroup(KSharedConfig::openStateConfig(), "GroupsConfigDialog");
+    const KConfigGroup configGroup(KSharedConfig::openStateConfig(), QLatin1String("GroupsConfigDialog"));
     const QSize size = configGroup.readEntry("Size", defaultSize);
     if (size.isValid()) {
         q->resize(size);
->>>>>>> 04122326
     }
 }
 
-<<<<<<< HEAD
-    void restoreLayout(const QSize &defaultSize = QSize())
-    {
-        const KConfigGroup configGroup(KSharedConfig::openStateConfig(), QStringLiteral("GroupsConfigDialog"));
-        const QSize size = configGroup.readEntry("Size", defaultSize);
-        if (size.isValid()) {
-            q->resize(size);
-        }
-=======
 void GroupsConfigDialog::Private::loadGroups()
 {
     qCDebug(KLEOPATRA_LOG) << q << __func__;
@@ -113,7 +96,6 @@
     if (savingChanges) {
         qCDebug(KLEOPATRA_LOG) << __func__ << "ignoring changes caused by ourselves";
         return;
->>>>>>> 04122326
     }
     qCDebug(KLEOPATRA_LOG) << "Reloading groups";
     loadGroups();
@@ -179,12 +161,7 @@
 
 GroupsConfigDialog::~GroupsConfigDialog()
 {
-<<<<<<< HEAD
-    return d->configPage->hasChanged();
+    d->saveLayout();
 }
 
-#include "moc_groupsconfigdialog.cpp"
-=======
-    d->saveLayout();
-}
->>>>>>> 04122326
+#include "moc_groupsconfigdialog.cpp"