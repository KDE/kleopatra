/* -*- mode: c++; c-basic-offset:4 -*-
    conf/dirservconfigpage.cpp

    This file is part of Kleopatra, the KDE keymanager
    SPDX-FileCopyrightText: 2004, 2008 Klarälvdalens Datakonsult AB

    SPDX-FileCopyrightText: 2022 g10 Code GmbH
    SPDX-FileContributor: Ingo Klöcker <dev@ingo-kloecker.de>

    SPDX-License-Identifier: GPL-2.0-or-later
*/

#include <config-kleopatra.h>

#include "dirservconfigpage.h"

#include "labelledwidget.h"

#include <settings.h>

#include <Libkleo/Compat>
#include <Libkleo/DirectoryServicesWidget>
#include <Libkleo/KeyserverConfig>

#include <QGpgME/CryptoConfig>
#include <QGpgME/Protocol>

#include "kleopatra_debug.h"
#include <KConfig>
#include <KLocalizedString>
#include <KMessageBox>
#include <QSpinBox>

#include <QCheckBox>
#include <QGroupBox>
#include <QLabel>
#include <QLayout>
#include <QLineEdit>
#include <QTimeEdit>
#include <QVBoxLayout>

#include <gpgme++/engineinfo.h>
#include <gpgme.h>

using namespace Kleo;
using namespace QGpgME;

// Option for configuring X.509 servers (available via gpgconf since GnuPG 2.3.5 and 2.2.34)
static const char s_x509services_componentName[] = "dirmngr";
static const char s_x509services_entryName[] = "ldapserver";

// Legacy option for configuring X.509 servers (deprecated with GnuPG 2.2.28 and 2.3.2)
static const char s_x509services_legacy_componentName[] = "gpgsm";
static const char s_x509services_legacy_entryName[] = "keyserver";

static const char s_pgpservice_componentName[] = "dirmngr";
static const char s_pgpservice_entryName[] = "keyserver";

// legacy config entry used until GnuPG 2.2
static const char s_pgpservice_legacy_componentName[] = "gpg";
static const char s_pgpservice_legacy_entryName[] = "keyserver";

static const char s_timeout_componentName[] = "dirmngr";
static const char s_timeout_entryName[] = "ldaptimeout";

static const char s_maxitems_componentName[] = "dirmngr";
static const char s_maxitems_entryName[] = "max-replies";

class DirectoryServicesConfigurationPage::Private
{
    DirectoryServicesConfigurationPage *q = nullptr;

public:
    Private(DirectoryServicesConfigurationPage *q);

    void load();
    void save();
    void defaults();

private:
    enum EntryMultiplicity {
        SingleValue,
        ListValue,
    };
    enum ShowError {
        DoNotShowError,
        DoShowError,
    };

    void setX509ServerEntry(const std::vector<KeyserverConfig> &servers);
    void load(const Kleo::Settings &settings);

    QGpgME::CryptoConfigEntry *configEntry(const char *componentName,
                                           const char *entryName,
                                           QGpgME::CryptoConfigEntry::ArgType argType,
                                           EntryMultiplicity multiplicity,
                                           ShowError showError);

    Kleo::LabelledWidget<QLineEdit> mOpenPGPKeyserverEdit;
    Kleo::DirectoryServicesWidget *mDirectoryServices = nullptr;
    Kleo::LabelledWidget<QTimeEdit> mTimeout;
    Kleo::LabelledWidget<QSpinBox> mMaxItems;
    QCheckBox *mFetchMissingSignerKeysCB = nullptr;

    QGpgME::CryptoConfigEntry *mOpenPGPServiceEntry = nullptr;
    QGpgME::CryptoConfigEntry *mTimeoutConfigEntry = nullptr;
    QGpgME::CryptoConfigEntry *mMaxItemsConfigEntry = nullptr;

    QGpgME::CryptoConfig *mConfig = nullptr;
};

DirectoryServicesConfigurationPage::Private::Private(DirectoryServicesConfigurationPage *q)
{
    mConfig = QGpgME::cryptoConfig();
    auto glay = new QGridLayout(q->widget());
    glay->setContentsMargins(0, 0, 0, 0);

    // OpenPGP keyserver
    int row = 0;
    {
        auto l = new QHBoxLayout{};
        l->setContentsMargins(0, 0, 0, 0);

        mOpenPGPKeyserverEdit.createWidgets(q->widget());
        mOpenPGPKeyserverEdit.label()->setText(i18n("OpenPGP keyserver:"));
        l->addWidget(mOpenPGPKeyserverEdit.label());
        l->addWidget(mOpenPGPKeyserverEdit.widget());

        glay->addLayout(l, row, 0, 1, 3);
        connect(mOpenPGPKeyserverEdit.widget(), &QLineEdit::textEdited, q, &DirectoryServicesConfigurationPage::markAsChanged);
    }

    // X.509 servers
    if (Settings{}.cmsEnabled()) {
        ++row;
        auto groupBox = new QGroupBox{i18n("X.509 Directory Services"), q->widget()};
        auto groupBoxLayout = new QVBoxLayout{groupBox};

        if (gpgme_check_version("1.16.0")) {
            mDirectoryServices = new Kleo::DirectoryServicesWidget(q->widget());
            if (QLayout *l = mDirectoryServices->layout()) {
                l->setContentsMargins(0, 0, 0, 0);
            }
            groupBoxLayout->addWidget(mDirectoryServices);
            connect(mDirectoryServices, &DirectoryServicesWidget::changed, q, &DirectoryServicesConfigurationPage::markAsChanged);
        } else {
            // QGpgME does not properly support keyserver flags for X.509 keyservers (added in GnuPG 2.2.28);
            // disable the configuration to prevent the configuration from being corrupted
<<<<<<< HEAD
=======
#if KCMUTILS_VERSION < QT_VERSION_CHECK(5, 240, 0)
            groupBoxLayout->addWidget(new QLabel{i18n("Configuration of directory services is not possible "
                                                      "because the used gpgme libraries are too old."),
                                                 q});
#else
>>>>>>> 8c86307f
            groupBoxLayout->addWidget(new QLabel{i18n("Configuration of directory services is not possible "
                                                      "because the used gpgme libraries are too old."),
                                                 q->widget()});
        }

        glay->addWidget(groupBox, row, 0, 1, 3);
    }

    // LDAP timeout
    ++row;
    mTimeout.createWidgets(q->widget());
    mTimeout.label()->setText(i18n("LDAP &timeout (minutes:seconds):"));
    mTimeout.widget()->setDisplayFormat(QStringLiteral("mm:ss"));
    connect(mTimeout.widget(), &QTimeEdit::timeChanged, q, &DirectoryServicesConfigurationPage::markAsChanged);
    glay->addWidget(mTimeout.label(), row, 0);
    glay->addWidget(mTimeout.widget(), row, 1);

    // Max number of items returned by queries
    ++row;
    mMaxItems.createWidgets(q->widget());
    mMaxItems.label()->setText(i18n("&Maximum number of items returned by query:"));
    mMaxItems.widget()->setMinimum(0);
<<<<<<< HEAD
    connect(mMaxItems.widget(), &QSpinBox::valueChanged, q, &DirectoryServicesConfigurationPage::markAsChanged);
=======
#if QT_DEPRECATED_SINCE(5, 14)
    connect(mMaxItems.widget(), qOverload<int>(&QSpinBox::valueChanged), q, &DirectoryServicesConfigurationPage::markAsChanged);
#else
    connect(mMaxItems.widget(), &QSpinBox::valueChanged, q, &DirectoryServicesConfigurationPage::markAsChanged);
#endif
>>>>>>> 8c86307f
    glay->addWidget(mMaxItems.label(), row, 0);
    glay->addWidget(mMaxItems.widget(), row, 1);

#if QGPGME_SUPPORTS_RECEIVING_KEYS_BY_KEY_ID
    ++row;
    mFetchMissingSignerKeysCB = new QCheckBox{q};
    mFetchMissingSignerKeysCB->setText(i18nc("@option:check", "Retrieve missing certification keys when importing new keys"));
    mFetchMissingSignerKeysCB->setToolTip(xi18nc("@info:tooltip",
                                                 "If enabled, then Kleopatra will automatically try to retrieve the keys "
                                                 "that were used to certify the user IDs of newly imported OpenPGP keys."));
    connect(mFetchMissingSignerKeysCB, &QCheckBox::toggled, q, &DirectoryServicesConfigurationPage::markAsChanged);
    glay->addWidget(mFetchMissingSignerKeysCB, row, 0, 1, 3);
#endif

    glay->setRowStretch(++row, 1);
    glay->setColumnStretch(2, 1);
}

static auto readKeyserverConfigs(const CryptoConfigEntry *configEntry)
{
    std::vector<KeyserverConfig> servers;
    if (configEntry) {
        const auto urls = configEntry->urlValueList();
        servers.reserve(urls.size());
        std::transform(std::begin(urls), std::end(urls), std::back_inserter(servers), &KeyserverConfig::fromUrl);
    }
    return servers;
}

void DirectoryServicesConfigurationPage::Private::load(const Kleo::Settings &settings)
{
    if (mDirectoryServices) {
        mDirectoryServices->clear();

        // gpgsm uses the deprecated keyserver option in gpgsm.conf additionally to the ldapserver option in dirmngr.conf;
        // we (try to) read servers from both entries, but always write to the newest existing entry
        const auto *const newEntry =
            configEntry(s_x509services_componentName, s_x509services_entryName, CryptoConfigEntry::ArgType_LDAPURL, ListValue, DoNotShowError);
        const auto *const legacyEntry =
            configEntry(s_x509services_legacy_componentName, s_x509services_legacy_entryName, CryptoConfigEntry::ArgType_LDAPURL, ListValue, DoNotShowError);
        auto entry = newEntry ? newEntry : legacyEntry;
        if (entry) {
            const auto additionalServers = readKeyserverConfigs(legacyEntry);
            auto servers = readKeyserverConfigs(newEntry);
            std::copy(std::begin(additionalServers), std::end(additionalServers), std::back_inserter(servers));
            mDirectoryServices->setKeyservers(servers);
            mDirectoryServices->setReadOnly(entry->isReadOnly());
        } else {
            qCWarning(KLEOPATRA_LOG) << "Unknown or wrong typed config entries" << s_x509services_componentName << "/" << s_x509services_entryName << "and"
                                     << s_x509services_legacy_componentName << "/" << s_x509services_legacy_entryName;

            mDirectoryServices->setDisabled(true);
        }
    }

    {
        // gpg prefers the deprecated keyserver option in gpg.conf over the keyserver option in dirmngr.conf;
        // therefore, we use the deprecated keyserver option if it is set or if the new option doesn't exist (gpg < 2.1.9)
        auto const newEntry = configEntry(s_pgpservice_componentName, s_pgpservice_entryName, CryptoConfigEntry::ArgType_String, SingleValue, DoNotShowError);
        auto const legacyEntry =
            configEntry(s_pgpservice_legacy_componentName, s_pgpservice_legacy_entryName, CryptoConfigEntry::ArgType_String, SingleValue, DoNotShowError);
        mOpenPGPServiceEntry = ((legacyEntry && legacyEntry->isSet()) || !newEntry) ? legacyEntry : newEntry;

        if (!mOpenPGPServiceEntry) {
            qCWarning(KLEOPATRA_LOG) << "Unknown or wrong typed config entries" << s_pgpservice_componentName << "/" << s_pgpservice_entryName << "and"
                                     << s_pgpservice_legacy_componentName << "/" << s_pgpservice_legacy_entryName;
        } else if (mOpenPGPServiceEntry == legacyEntry) {
            qCDebug(KLEOPATRA_LOG) << "Using config entry" << s_pgpservice_legacy_componentName << "/" << s_pgpservice_legacy_entryName;
        } else {
            qCDebug(KLEOPATRA_LOG) << "Using config entry" << s_pgpservice_componentName << "/" << s_pgpservice_entryName;
        }

        mOpenPGPKeyserverEdit.widget()->setText(mOpenPGPServiceEntry && mOpenPGPServiceEntry->isSet() ? mOpenPGPServiceEntry->stringValue() : QString());
        mOpenPGPKeyserverEdit.setEnabled(mOpenPGPServiceEntry && !mOpenPGPServiceEntry->isReadOnly());
#if QGPGME_CRYPTOCONFIGENTRY_HAS_DEFAULT_VALUE
        if (newEntry && !newEntry->defaultValue().isNull()) {
            mOpenPGPKeyserverEdit.widget()->setPlaceholderText(newEntry->defaultValue().toString());
        } else
#endif
        {
            if (GpgME::engineInfo(GpgME::GpgEngine).engineVersion() < "2.1.16") {
                mOpenPGPKeyserverEdit.widget()->setPlaceholderText(QStringLiteral("hkp://keys.gnupg.net"));
            } else {
                mOpenPGPKeyserverEdit.widget()->setPlaceholderText(QStringLiteral("hkps://hkps.pool.sks-keyservers.net"));
            }
        }
    }

    // read LDAP timeout
    // first try to read the config entry as int (GnuPG 2.3)
    mTimeoutConfigEntry = configEntry(s_timeout_componentName, s_timeout_entryName, CryptoConfigEntry::ArgType_Int, SingleValue, DoNotShowError);
    if (!mTimeoutConfigEntry) {
        // if this fails, then try to read the config entry as unsigned int (GnuPG <= 2.2)
        mTimeoutConfigEntry = configEntry(s_timeout_componentName, s_timeout_entryName, CryptoConfigEntry::ArgType_UInt, SingleValue, DoShowError);
    }
    if (mTimeoutConfigEntry) {
        const int ldapTimeout = mTimeoutConfigEntry->argType() == CryptoConfigEntry::ArgType_Int ? mTimeoutConfigEntry->intValue()
                                                                                                 : static_cast<int>(mTimeoutConfigEntry->uintValue());
        const QTime time = QTime(0, 0, 0, 0).addSecs(ldapTimeout);
        // qCDebug(KLEOPATRA_LOG) <<"timeout:" << mTimeoutConfigEntry->uintValue() <<"  ->" << time;
        mTimeout.widget()->setTime(time);
    }
    mTimeout.setEnabled(mTimeoutConfigEntry && !mTimeoutConfigEntry->isReadOnly());

    // read max-replies config entry
    // first try to read the config entry as int (GnuPG 2.3)
    mMaxItemsConfigEntry = configEntry(s_maxitems_componentName, s_maxitems_entryName, CryptoConfigEntry::ArgType_Int, SingleValue, DoNotShowError);
    if (!mMaxItemsConfigEntry) {
        // if this fails, then try to read the config entry as unsigned int (GnuPG <= 2.2)
        mMaxItemsConfigEntry = configEntry(s_maxitems_componentName, s_maxitems_entryName, CryptoConfigEntry::ArgType_UInt, SingleValue, DoShowError);
    }
    if (mMaxItemsConfigEntry) {
        const int value = mMaxItemsConfigEntry->argType() == CryptoConfigEntry::ArgType_Int ? mMaxItemsConfigEntry->intValue()
                                                                                            : static_cast<int>(mMaxItemsConfigEntry->uintValue());
        mMaxItems.widget()->blockSignals(true); // KNumInput emits valueChanged from setValue!
        mMaxItems.widget()->setValue(value);
        mMaxItems.widget()->blockSignals(false);
    }
    mMaxItems.setEnabled(mMaxItemsConfigEntry && !mMaxItemsConfigEntry->isReadOnly());

#if QGPGME_SUPPORTS_RECEIVING_KEYS_BY_KEY_ID
    mFetchMissingSignerKeysCB->setChecked(settings.retrieveSignerKeysAfterImport());
    mFetchMissingSignerKeysCB->setEnabled(!settings.isImmutable(QStringLiteral("RetrieveSignerKeysAfterImport")));
#else
    Q_UNUSED(settings)
#endif
}

void DirectoryServicesConfigurationPage::Private::load()
{
    load(Settings{});
}

namespace
{
void updateIntegerConfigEntry(QGpgME::CryptoConfigEntry *configEntry, int value)
{
    if (!configEntry) {
        return;
    }
    if (configEntry->argType() == CryptoConfigEntry::ArgType_Int) {
        if (configEntry->intValue() != value) {
            configEntry->setIntValue(value);
        }
    } else {
        const auto newValue = static_cast<unsigned>(value);
        if (configEntry->uintValue() != newValue) {
            configEntry->setUIntValue(newValue);
        }
    }
}
}

void DirectoryServicesConfigurationPage::Private::setX509ServerEntry(const std::vector<KeyserverConfig> &servers)
{
    const auto newEntry = configEntry(s_x509services_componentName, s_x509services_entryName, CryptoConfigEntry::ArgType_LDAPURL, ListValue, DoNotShowError);
    const auto legacyEntry =
        configEntry(s_x509services_legacy_componentName, s_x509services_legacy_entryName, CryptoConfigEntry::ArgType_LDAPURL, ListValue, DoNotShowError);

    if ((newEntry && newEntry->isReadOnly()) || (legacyEntry && legacyEntry->isReadOnly())) {
        // do not change the config entries if either config entry is read-only
        return;
    }
    QList<QUrl> urls;
    urls.reserve(servers.size());
    std::transform(std::begin(servers), std::end(servers), std::back_inserter(urls), std::mem_fn(&KeyserverConfig::toUrl));
    if (newEntry) {
        // write all servers to the new config entry
        newEntry->setURLValueList(urls);
        // and clear the legacy config entry
        if (legacyEntry) {
            legacyEntry->setURLValueList({});
        }
    } else if (legacyEntry) {
        // write all servers to the legacy config entry if the new entry is not available
        legacyEntry->setURLValueList(urls);
    } else {
        qCWarning(KLEOPATRA_LOG) << "Could not store the X.509 servers. Unknown or wrong typed config entries" << s_x509services_componentName << "/"
                                 << s_x509services_entryName << "and" << s_x509services_legacy_componentName << "/" << s_x509services_legacy_entryName;
    }
}

void DirectoryServicesConfigurationPage::Private::save()
{
    if (mDirectoryServices && mDirectoryServices->isEnabled()) {
        setX509ServerEntry(mDirectoryServices->keyservers());
    }

    if (mOpenPGPServiceEntry) {
        const auto keyserver = mOpenPGPKeyserverEdit.widget()->text().trimmed();
        if (keyserver.isEmpty()) {
            mOpenPGPServiceEntry->resetToDefault();
        } else {
            const auto keyserverUrl = keyserver.contains(QLatin1String{"://"}) ? keyserver : (QLatin1String{"hkps://"} + keyserver);
            mOpenPGPServiceEntry->setStringValue(keyserverUrl);
        }
    }

    const QTime time{mTimeout.widget()->time()};
    updateIntegerConfigEntry(mTimeoutConfigEntry, time.minute() * 60 + time.second());

    updateIntegerConfigEntry(mMaxItemsConfigEntry, mMaxItems.widget()->value());

    mConfig->sync(true);

#if QGPGME_SUPPORTS_RECEIVING_KEYS_BY_KEY_ID
    Settings settings;
    settings.setRetrieveSignerKeysAfterImport(mFetchMissingSignerKeysCB->isChecked());
    settings.save();
#endif
}

void DirectoryServicesConfigurationPage::Private::defaults()
{
    // these guys don't have a default, to clear them:
    if (mDirectoryServices && mDirectoryServices->isEnabled()) {
        setX509ServerEntry({});
    }
    if (mOpenPGPServiceEntry && !mOpenPGPServiceEntry->isReadOnly()) {
        mOpenPGPServiceEntry->setStringValue(QString());
    }
    // these presumably have a default, use that one:
    if (mTimeoutConfigEntry && !mTimeoutConfigEntry->isReadOnly()) {
        mTimeoutConfigEntry->resetToDefault();
    }
    if (mMaxItemsConfigEntry && !mMaxItemsConfigEntry->isReadOnly()) {
        mMaxItemsConfigEntry->resetToDefault();
    }

    Settings settings;
    settings.setRetrieveSignerKeysAfterImport(settings.findItem(QStringLiteral("RetrieveSignerKeysAfterImport"))->getDefault().toBool());

    load(settings);
}

// Find config entry for ldap servers. Implements runtime checks on the configuration option.
CryptoConfigEntry *DirectoryServicesConfigurationPage::Private::configEntry(const char *componentName,
                                                                            const char *entryName,
                                                                            CryptoConfigEntry::ArgType argType,
                                                                            EntryMultiplicity multiplicity,
                                                                            ShowError showError)
{
    CryptoConfigEntry *const entry = Kleo::getCryptoConfigEntry(mConfig, componentName, entryName);
    if (!entry) {
        if (showError == DoShowError) {
<<<<<<< HEAD
=======
#if KCMUTILS_VERSION < QT_VERSION_CHECK(5, 240, 0)
            KMessageBox::error(
                q,
                i18n("Backend error: gpgconf does not seem to know the entry for %1/%2", QLatin1String(componentName), QLatin1String(entryName)));
#else
>>>>>>> 8c86307f
            KMessageBox::error(
                q->widget(),
                i18n("Backend error: gpgconf does not seem to know the entry for %1/%2", QLatin1String(componentName), QLatin1String(entryName)));
        }
        return nullptr;
    }
    if (entry->argType() != argType || entry->isList() != bool(multiplicity)) {
        if (showError == DoShowError) {
<<<<<<< HEAD
=======
#if KCMUTILS_VERSION < QT_VERSION_CHECK(5, 240, 0)
            KMessageBox::error(q,
                               i18n("Backend error: gpgconf has wrong type for %1/%2: %3 %4",
                                    QLatin1String(componentName),
                                    QLatin1String(entryName),
                                    entry->argType(),
                                    entry->isList()));
#else
>>>>>>> 8c86307f
            KMessageBox::error(q->widget(),
                               i18n("Backend error: gpgconf has wrong type for %1/%2: %3 %4",
                                    QLatin1String(componentName),
                                    QLatin1String(entryName),
                                    entry->argType(),
                                    entry->isList()));
        }
        return nullptr;
    }
    return entry;
}

DirectoryServicesConfigurationPage::DirectoryServicesConfigurationPage(QObject *parent, const KPluginMetaData &data)
    : KCModule(parent, data)
    , d{new Private{this}}
{
}

DirectoryServicesConfigurationPage::~DirectoryServicesConfigurationPage() = default;

void DirectoryServicesConfigurationPage::load()
{
    d->load();
}

void DirectoryServicesConfigurationPage::save()
{
    d->save();
}

void DirectoryServicesConfigurationPage::defaults()
{
    d->defaults();
}

#include "moc_dirservconfigpage.cpp"<|MERGE_RESOLUTION|>--- conflicted
+++ resolved
@@ -146,14 +146,6 @@
         } else {
             // QGpgME does not properly support keyserver flags for X.509 keyservers (added in GnuPG 2.2.28);
             // disable the configuration to prevent the configuration from being corrupted
-<<<<<<< HEAD
-=======
-#if KCMUTILS_VERSION < QT_VERSION_CHECK(5, 240, 0)
-            groupBoxLayout->addWidget(new QLabel{i18n("Configuration of directory services is not possible "
-                                                      "because the used gpgme libraries are too old."),
-                                                 q});
-#else
->>>>>>> 8c86307f
             groupBoxLayout->addWidget(new QLabel{i18n("Configuration of directory services is not possible "
                                                       "because the used gpgme libraries are too old."),
                                                  q->widget()});
@@ -176,15 +168,7 @@
     mMaxItems.createWidgets(q->widget());
     mMaxItems.label()->setText(i18n("&Maximum number of items returned by query:"));
     mMaxItems.widget()->setMinimum(0);
-<<<<<<< HEAD
     connect(mMaxItems.widget(), &QSpinBox::valueChanged, q, &DirectoryServicesConfigurationPage::markAsChanged);
-=======
-#if QT_DEPRECATED_SINCE(5, 14)
-    connect(mMaxItems.widget(), qOverload<int>(&QSpinBox::valueChanged), q, &DirectoryServicesConfigurationPage::markAsChanged);
-#else
-    connect(mMaxItems.widget(), &QSpinBox::valueChanged, q, &DirectoryServicesConfigurationPage::markAsChanged);
-#endif
->>>>>>> 8c86307f
     glay->addWidget(mMaxItems.label(), row, 0);
     glay->addWidget(mMaxItems.widget(), row, 1);
 
@@ -430,14 +414,6 @@
     CryptoConfigEntry *const entry = Kleo::getCryptoConfigEntry(mConfig, componentName, entryName);
     if (!entry) {
         if (showError == DoShowError) {
-<<<<<<< HEAD
-=======
-#if KCMUTILS_VERSION < QT_VERSION_CHECK(5, 240, 0)
-            KMessageBox::error(
-                q,
-                i18n("Backend error: gpgconf does not seem to know the entry for %1/%2", QLatin1String(componentName), QLatin1String(entryName)));
-#else
->>>>>>> 8c86307f
             KMessageBox::error(
                 q->widget(),
                 i18n("Backend error: gpgconf does not seem to know the entry for %1/%2", QLatin1String(componentName), QLatin1String(entryName)));
@@ -446,17 +422,6 @@
     }
     if (entry->argType() != argType || entry->isList() != bool(multiplicity)) {
         if (showError == DoShowError) {
-<<<<<<< HEAD
-=======
-#if KCMUTILS_VERSION < QT_VERSION_CHECK(5, 240, 0)
-            KMessageBox::error(q,
-                               i18n("Backend error: gpgconf has wrong type for %1/%2: %3 %4",
-                                    QLatin1String(componentName),
-                                    QLatin1String(entryName),
-                                    entry->argType(),
-                                    entry->isList()));
-#else
->>>>>>> 8c86307f
             KMessageBox::error(q->widget(),
                                i18n("Backend error: gpgconf has wrong type for %1/%2: %3 %4",
                                     QLatin1String(componentName),
