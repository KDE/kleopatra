/*
    aboutdata.cpp

    This file is part of Kleopatra, the KDE keymanager
    SPDX-FileCopyrightText: 2001, 2002, 2004 Klarälvdalens Datakonsult AB

    SPDX-License-Identifier: GPL-2.0-or-later
*/

#include <config-kleopatra.h>
#include <version-kleopatra.h>

#include "aboutdata.h"

#include "kleopatraapplication.h"

#include <Libkleo/GnuPG>

#include <QCoreApplication>
#include <QSettings>
#include <QTextCodec>
#include <QThread>

#include <KLazyLocalizedString>
#include <KLocalizedString>

#include "kleopatra_debug.h"

/* Path to GnuPGs signing keys relative to the GnuPG installation */
#ifndef GNUPG_DISTSIGKEY_RELPATH
#define GNUPG_DISTSIGKEY_RELPATH "/../share/gnupg/distsigkey.gpg"
#endif
/* Path to a VERSION file relative to QCoreApplication::applicationDirPath */
#ifndef VERSION_RELPATH
#define VERSION_RELPATH "/../VERSION"
#endif

static const char kleopatra_version[] = KLEOPATRA_VERSION_STRING;

struct about_data {
    const KLazyLocalizedString name;
    const KLazyLocalizedString desc;
    const char *email;
    const char *web;
};

static const about_data authors[] = {
    {kli18n("Andre Heinecke"), kli18n("Current Maintainer"), "aheinecke@gnupg.org", nullptr},
    {kli18n("Marc Mutz"), kli18n("Former Maintainer"), "mutz@kde.org", nullptr},
    {kli18n("Steffen Hansen"), kli18n("Former Maintainer"), "hansen@kde.org", nullptr},
    {kli18n("Matthias Kalle Dalheimer"), kli18n("Original Author"), "kalle@kde.org", nullptr},
};

static const about_data credits[] = {
    {kli18n("David Faure"), kli18n("Backend configuration framework, KIO integration"), "faure@kde.org", nullptr},
    {kli18n("Michel Boyer de la Giroday"),
     kli18n("Key-state dependent colors and fonts in the certificates list"),
     "michel@klaralvdalens-datakonsult.se",
     nullptr},
    {kli18n("Thomas Moenicke"), kli18n("Artwork"), "tm@php-qt.org", nullptr},
    {kli18n("Frank Osterfeld"), kli18n("Resident gpgme/win wrangler, UI Server commands and dialogs"), "osterfeld@kde.org", nullptr},
    {kli18n("Karl-Heinz Zimmer"), kli18n("DN display ordering support, infrastructure"), "khz@kde.org", nullptr},
    {kli18n("Laurent Montel"), kli18n("Qt5 port, general code maintenance"), "montel@kde.org", nullptr},
};

void updateAboutDataFromSettings(const QSettings *settings)
{
    if (!settings) {
        return;
    }
    auto about = KAboutData::applicationData();
    about.setDisplayName(settings->value(QStringLiteral("displayName"), about.displayName()).toString());
    about.setProductName(settings->value(QStringLiteral("productName"), about.productName()).toByteArray());
    about.setComponentName(settings->value(QStringLiteral("componentName"), about.componentName()).toString());
    about.setShortDescription(settings->value(QStringLiteral("shortDescription"), about.shortDescription()).toString());
    about.setHomepage(settings->value(QStringLiteral("homepage"), about.homepage()).toString());
    about.setBugAddress(settings->value(QStringLiteral("bugAddress"), about.bugAddress()).toByteArray());
    about.setVersion(settings->value(QStringLiteral("version"), about.version()).toByteArray());
    about.setOtherText(settings->value(QStringLiteral("otherText"), about.otherText()).toString());
    about.setCopyrightStatement(settings->value(QStringLiteral("copyrightStatement"), about.copyrightStatement()).toString());
    about.setDesktopFileName(settings->value(QStringLiteral("desktopFileName"), about.desktopFileName()).toString());
    KAboutData::setApplicationData(about);
}

// Extend the about data with the used GnuPG Version since this can
// make a big difference with regards to the available features.
static void loadBackendVersions()
{
    auto thread = QThread::create([]() {
        STARTUP_TIMING << "Checking backend versions";
        const auto backendVersions = Kleo::backendVersionInfo();
        STARTUP_TIMING << "backend versions checked";
        if (!backendVersions.empty()) {
            QMetaObject::invokeMethod(qApp, [backendVersions]() {
                auto about = KAboutData::applicationData();
                about.setOtherText(i18nc("Preceeds a list of applications/libraries used by Kleopatra", "Uses:") //
                                   + QLatin1String{"<ul><li>"} //
                                   + backendVersions.join(QLatin1String{"</li><li>"}) //
                                   + QLatin1String{"</li></ul>"} //
                                   + about.otherText());
                KAboutData::setApplicationData(about);
            });
        }
    });
    thread->start();
}

// This code is mostly for Gpg4win and GnuPG VS-Desktop so that they
// can put in their own about data information.
static void loadCustomAboutData()
{
<<<<<<< HEAD
    auto thread = QThread::create([]() {
        const QStringList searchPaths = {Kleo::gnupgInstallPath()};
        const QString versionFile = QCoreApplication::applicationDirPath() + QStringLiteral(VERSION_RELPATH);
        const QString distSigKeys = Kleo::gnupgInstallPath() + QStringLiteral(GNUPG_DISTSIGKEY_RELPATH);
        STARTUP_TIMING << "Starting version info check";
        bool valid = Kleo::gpgvVerify(versionFile, QString(), distSigKeys, searchPaths);
        STARTUP_TIMING << "Version info checked";
        QMetaObject::invokeMethod(qApp, [versionFile, valid]() {
            if (valid) {
                qCDebug(KLEOPATRA_LOG) << "Found valid VERSION file. Updating about data.";
                auto settings = std::make_shared<QSettings>(versionFile, QSettings::IniFormat);
                settings->beginGroup(QStringLiteral("Kleopatra"));
                updateAboutDataFromSettings(settings.get());
                KleopatraApplication::instance()->setDistributionSettings(settings);
            }
            loadBackendVersions();
        });
    });
    thread->start();
=======
    const QStringList searchPaths = {Kleo::gnupgInstallPath()};
    const QString versionFile = QCoreApplication::applicationDirPath() + QStringLiteral(VERSION_RELPATH);
    const QString distSigKeys = Kleo::gnupgInstallPath() + QStringLiteral(GNUPG_DISTSIGKEY_RELPATH);
    STARTUP_TIMING << "Starting version info check";
    bool valid = Kleo::gpgvVerify(versionFile, QString(), distSigKeys, searchPaths);
    STARTUP_TIMING << "Version info checked";
    if (valid) {
        qCDebug(KLEOPATRA_LOG) << "Found valid VERSION file. Updating about data.";
        auto settings = std::make_shared<QSettings>(versionFile, QSettings::IniFormat);
        settings->setIniCodec(QTextCodec::codecForName("UTF-8"));
        settings->beginGroup(QStringLiteral("Kleopatra"));
        updateAboutDataFromSettings(settings.get());
        KleopatraApplication::instance()->setDistributionSettings(settings);
    }
    loadBackendVersions();
>>>>>>> f527ec9a
}

AboutData::AboutData()
    : KAboutData(QStringLiteral("kleopatra"),
                 i18n("Kleopatra"),
                 QLatin1String(kleopatra_version),
                 i18n("Certificate Manager and Unified Crypto GUI"),
                 KAboutLicense::GPL,
                 i18n("(c) 2002 Steffen\u00A0Hansen, Matthias\u00A0Kalle\u00A0Dalheimer, Klar\u00E4lvdalens\u00A0Datakonsult\u00A0AB\n"
                      "(c) 2004, 2007, 2008, 2009 Marc\u00A0Mutz, Klar\u00E4lvdalens\u00A0Datakonsult\u00A0AB") //
                     + QLatin1Char('\n') //
                     + i18n("(c) 2016-2018 Intevation GmbH") //
                     + QLatin1Char('\n') //
                     + i18n("(c) 2010-%1 The Kleopatra developers, g10 Code GmbH", QStringLiteral("2023")))
{
    using ::authors;
    using ::credits;
    for (unsigned int i = 0; i < sizeof authors / sizeof *authors; ++i) {
        addAuthor(KLocalizedString(authors[i].name).toString(),
                  KLocalizedString(authors[i].desc).toString(),
                  QLatin1String(authors[i].email),
                  QLatin1String(authors[i].web));
    }
    for (unsigned int i = 0; i < sizeof credits / sizeof *credits; ++i) {
        addCredit(KLocalizedString(credits[i].name).toString(),
                  KLocalizedString(credits[i].desc).toString(),
                  QLatin1String(credits[i].email),
                  QLatin1String(credits[i].web));
    }

    loadCustomAboutData();
}<|MERGE_RESOLUTION|>--- conflicted
+++ resolved
@@ -109,27 +109,6 @@
 // can put in their own about data information.
 static void loadCustomAboutData()
 {
-<<<<<<< HEAD
-    auto thread = QThread::create([]() {
-        const QStringList searchPaths = {Kleo::gnupgInstallPath()};
-        const QString versionFile = QCoreApplication::applicationDirPath() + QStringLiteral(VERSION_RELPATH);
-        const QString distSigKeys = Kleo::gnupgInstallPath() + QStringLiteral(GNUPG_DISTSIGKEY_RELPATH);
-        STARTUP_TIMING << "Starting version info check";
-        bool valid = Kleo::gpgvVerify(versionFile, QString(), distSigKeys, searchPaths);
-        STARTUP_TIMING << "Version info checked";
-        QMetaObject::invokeMethod(qApp, [versionFile, valid]() {
-            if (valid) {
-                qCDebug(KLEOPATRA_LOG) << "Found valid VERSION file. Updating about data.";
-                auto settings = std::make_shared<QSettings>(versionFile, QSettings::IniFormat);
-                settings->beginGroup(QStringLiteral("Kleopatra"));
-                updateAboutDataFromSettings(settings.get());
-                KleopatraApplication::instance()->setDistributionSettings(settings);
-            }
-            loadBackendVersions();
-        });
-    });
-    thread->start();
-=======
     const QStringList searchPaths = {Kleo::gnupgInstallPath()};
     const QString versionFile = QCoreApplication::applicationDirPath() + QStringLiteral(VERSION_RELPATH);
     const QString distSigKeys = Kleo::gnupgInstallPath() + QStringLiteral(GNUPG_DISTSIGKEY_RELPATH);
@@ -145,7 +124,6 @@
         KleopatraApplication::instance()->setDistributionSettings(settings);
     }
     loadBackendVersions();
->>>>>>> f527ec9a
 }
 
 AboutData::AboutData()
