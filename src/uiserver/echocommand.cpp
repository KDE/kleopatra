/* -*- mode: c++; c-basic-offset:4 -*-
    uiserver/echocommand.cpp

    This file is part of Kleopatra, the KDE keymanager
    SPDX-FileCopyrightText: 2007 Klarälvdalens Datakonsult AB

    SPDX-License-Identifier: GPL-2.0-or-later
*/

#include <config-kleopatra.h>

#include "echocommand.h"

#include <utils/input.h>
#include <utils/output.h>

#include <Libkleo/KleoException>

#include <gpg-error.h>

#include <KLocalizedString>

#include <QByteArray>
#include <QIODevice>

#include <algorithm>
#include <string>

using namespace Kleo;

static const char option_prefix[] = "prefix";

class EchoCommand::Private
{
public:
    int operationsInFlight = 0;
    QByteArray buffer;
};

EchoCommand::EchoCommand()
    : QObject()
    , AssuanCommandMixin<EchoCommand>()
    , d(new Private)
{
}

EchoCommand::~EchoCommand()
{
}

int EchoCommand::doStart()
{
    const std::vector<std::shared_ptr<Input>> in = inputs(), msg = messages();
    const std::vector<std::shared_ptr<Output>> out = outputs();

    if (!in.empty() && out.empty()) {
        return makeError(GPG_ERR_NOT_SUPPORTED);
    }

    if (!msg.empty()) {
        return makeError(GPG_ERR_NOT_SUPPORTED);
    }

    if (hasOption(option_prefix) && !option(option_prefix).toByteArray().isEmpty()) {
        return makeError(GPG_ERR_NOT_IMPLEMENTED);
    }

    std::string keyword;
    if (hasOption("inquire")) {
        keyword = option("inquire").toString().toStdString();
        if (keyword.empty()) {
            return makeError(GPG_ERR_INV_ARG);
        }
    }

    const std::string output = option("text").toString().toStdString();

    // aaand ACTION:

    // 1. echo the command line though the status channel
    sendStatus("ECHO", output.empty() ? QString() : QLatin1String(output.c_str()));

    // 2. if --inquire was given, inquire more data from the client:
    if (!keyword.empty()) {
        if (const int err = inquire(keyword.c_str(), this, SLOT(slotInquireData(int, QByteArray)))) {
            return err;
        } else {
            ++d->operationsInFlight;
        }
    }

    // 3. if INPUT was given, start the data pump for input->output
    if (const std::shared_ptr<QIODevice> i = in.at(0)->ioDevice()) {
        const std::shared_ptr<QIODevice> o = out.at(0)->ioDevice();

        ++d->operationsInFlight;

        connect(i.get(), &QIODevice::readyRead, this, &EchoCommand::slotInputReadyRead);
        connect(o.get(), &QIODevice::bytesWritten, this, &EchoCommand::slotOutputBytesWritten);

        if (i->bytesAvailable()) {
            slotInputReadyRead();
        }
    }

    if (!d->operationsInFlight) {
        done();
    }
    return 0;
}

void EchoCommand::doCanceled()
{
}

void EchoCommand::slotInquireData(int rc, const QByteArray &data)
{
    --d->operationsInFlight;

    if (rc) {
        done(rc);
        return;
    }

    try {
        sendStatus("ECHOINQ", QLatin1String(data));
        if (!d->operationsInFlight) {
            done();
        }
    } catch (const Exception &e) {
        done(e.error(), e.message());
    } catch (const std::exception &e) {
        done(makeError(GPG_ERR_UNEXPECTED),
             i18n("Caught unexpected exception in SignCommand::Private::slotMicAlgDetermined: %1", QString::fromLocal8Bit(e.what())));
    } catch (...) {
        done(makeError(GPG_ERR_UNEXPECTED), i18n("Caught unknown exception in SignCommand::Private::slotMicAlgDetermined"));
    }
}

void EchoCommand::slotInputReadyRead()
{
    const std::shared_ptr<QIODevice> in = inputs().at(0)->ioDevice();
    Q_ASSERT(in);

    QByteArray buffer;
    buffer.resize(in->bytesAvailable());
    const qint64 read = in->read(buffer.data(), buffer.size());
    if (read == -1) {
        done(makeError(GPG_ERR_EIO));
        return;
    }
    if (read == 0 || (!in->isSequential() && read == in->size())) {
        in->close();
    }

    buffer.resize(read);
    d->buffer += buffer;

    slotOutputBytesWritten();
}

void EchoCommand::slotOutputBytesWritten()
{
    const std::shared_ptr<QIODevice> out = outputs().at(0)->ioDevice();
    Q_ASSERT(out);

    if (!d->buffer.isEmpty()) {
        if (out->bytesToWrite()) {
            return;
        }

        const qint64 written = out->write(d->buffer);
        if (written == -1) {
            done(makeError(GPG_ERR_EIO));
            return;
        }
        d->buffer.remove(0, written);
    }

    if (out->isOpen() && d->buffer.isEmpty() && !inputs().at(0)->ioDevice()->isOpen()) {
        out->close();
        if (!--d->operationsInFlight) {
            done();
        }
    }
<<<<<<< HEAD
}


#include "moc_echocommand.cpp"
=======
}
>>>>>>> 8c86307f
<|MERGE_RESOLUTION|>--- conflicted
+++ resolved
@@ -183,11 +183,6 @@
             done();
         }
     }
-<<<<<<< HEAD
 }
 
-
-#include "moc_echocommand.cpp"
-=======
-}
->>>>>>> 8c86307f
+#include "moc_echocommand.cpp"