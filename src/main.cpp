--- conflicted
+++ resolved
@@ -178,15 +178,6 @@
 
     parser.process(QApplication::arguments());
     aboutData.processCommandLine(&parser);
-<<<<<<< HEAD
-=======
-#if QT_VERSION < QT_VERSION_CHECK(6, 0, 0)
-    Kdelibs4ConfigMigrator migrate(QStringLiteral("kleopatra"));
-    migrate.setConfigFiles(QStringList() << QStringLiteral("kleopatrarc") << QStringLiteral("libkleopatrarc"));
-    migrate.setUiFiles(QStringList() << QStringLiteral("kleopatra.rc"));
-    migrate.migrate();
-#endif
->>>>>>> 8c86307f
     {
         const unsigned int threads = QThreadPool::globalInstance()->maxThreadCount();
         QThreadPool::globalInstance()->setMaxThreadCount(qMax(2U, threads));
