--- conflicted
+++ resolved
@@ -16,12 +16,7 @@
 #elif HAVE_QDBUS
 #include "kuniqueservice_dbus.cpp"
 #else
-<<<<<<< HEAD
-# error "Uniqueservice is only implemented for DBus and Windows."
+#error "Uniqueservice is only implemented for DBus and Windows."
 #endif
 
-#include "moc_kuniqueservice.cpp"
-=======
-#error "Uniqueservice is only implemented for DBus and Windows."
-#endif
->>>>>>> 8c86307f
+#include "moc_kuniqueservice.cpp"