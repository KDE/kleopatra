--- conflicted
+++ resolved
@@ -12,11 +12,7 @@
 #include "utils/gui-helper.h"
 #include "utils/types.h"
 
-<<<<<<< HEAD
 #include <QList>
-=======
-#include <QVector>
->>>>>>> 8c86307f
 #include <QWidget>
 
 #ifdef Q_OS_WIN
