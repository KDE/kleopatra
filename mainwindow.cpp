/* -*- mode: c++; c-basic-offset:4 -*-
    mainwindow.cpp

    This file is part of Kleopatra, the KDE keymanager
    Copyright (c) 2007 Klarälvdalens Datakonsult AB

    Kleopatra is free software; you can redistribute it and/or modify
    it under the terms of the GNU General Public License as published by
    the Free Software Foundation; either version 2 of the License, or
    (at your option) any later version.

    Kleopatra is distributed in the hope that it will be useful,
    but WITHOUT ANY WARRANTY; without even the implied warranty of
    MERCHANTABILITY or FITNESS FOR A PARTICULAR PURPOSE.  See the GNU
    General Public License for more details.

    You should have received a copy of the GNU General Public License
    along with this program; if not, write to the Free Software
    Foundation, Inc., 51 Franklin Street, Fifth Floor, Boston, MA  02110-1301  USA

    In addition, as a special exception, the copyright holders give
    permission to link the code of this program with any edition of
    the Qt library by Trolltech AS, Norway (or with modified versions
    of Qt that use the same license as Qt), and distribute linked
    combinations including the two.  You must obey the GNU General
    Public License in all respects for all of the code used other than
    Qt.  If you modify this file, you may extend this exception to
    your version of the file, but you are not obligated to do so.  If
    you do not wish to do so, delete this exception statement from
    your version.
*/

#include <config-kleopatra.h>

#include "mainwindow.h"

#include "models/keylistmodel.h"
#include "models/keylistsortfilterproxymodel.h"

#include "view/searchbar.h"
#include "view/tabwidget.h"
#include "view/keylistcontroller.h"

#include "dialogs/aboutgpg4windialog.h"

#include "commands/exportcertificatecommand.h"
#include "commands/exportopenpgpcertstoservercommand.h"
#include "commands/exportsecretkeycommand.h"
#include "commands/importcertificatefromfilecommand.h"
#include "commands/changepassphrasecommand.h"
#include "commands/lookupcertificatescommand.h"
#include "commands/reloadkeyscommand.h"
#include "commands/refreshx509certscommand.h"
#include "commands/refreshopenpgpcertscommand.h"
#include "commands/detailscommand.h"
#include "commands/deletecertificatescommand.h"
#include "commands/decryptverifyfilescommand.h"
#include "commands/signencryptfilescommand.h"
#include "commands/clearcrlcachecommand.h"
#include "commands/dumpcrlcachecommand.h"
#include "commands/dumpcertificatecommand.h"
#include "commands/importcrlcommand.h"
#include "commands/changeexpirycommand.h"
#include "commands/changeownertrustcommand.h"
#include "commands/selftestcommand.h"
#include "commands/certifycertificatecommand.h"
#include "commands/adduseridcommand.h"
#include "commands/newcertificatecommand.h"

#include "utils/detail_p.h"
#include "utils/gnupg-helper.h"
#include "utils/stl_util.h"
#include "utils/action_data.h"
#include "utils/classify.h"
#include "utils/filedialog.h"

// from libkdepim
#include "statusbarprogresswidget.h"
#include "progressdialog.h"

#include <KActionCollection>
#include <KLocale>
#include <KTabWidget>
#include <KStatusBar>
#include <KStandardAction>
#include <KAction>
#include <KAboutData>
#include <KMessageBox>
#include <KStandardGuiItem>
#include <KStandardDirs>
#include <KShortcutsDialog>
#include <KXMLGUIFactory>
#include <KEditToolBar>
#include <kdebug.h>

#include <QAbstractItemView>
#include <QFile>
#include <QFileDialog>
#include <QToolBar>
#include <QWidgetAction>
#include <QApplication>
#include <QCloseEvent>
#include <QMenu>
#include <QTimer>
#include <QProcess>
#include <QPointer>

#include <kleo/cryptobackendfactory.h>
#include <ui/cryptoconfigdialog.h>
#include <kleo/cryptoconfig.h>

#include <boost/bind.hpp>
#include <boost/shared_ptr.hpp>

#include <vector>

#ifdef Q_OS_WIN32
static const bool OS_WIN = true;
#else
static const bool OS_WIN = false;
#endif

using namespace Kleo;
using namespace Kleo::Commands;
using namespace boost;
using namespace GpgME;

static KGuiItem KStandardGuiItem_quit() {
    static const QString app = KGlobal::mainComponent().aboutData()->programName();
    KGuiItem item = KStandardGuiItem::quit();
    item.setText( i18nc( "Quit [ApplicationName]", "&Quit %1", app ) );
    return item;
}

static KGuiItem KStandardGuiItem_close() {
    KGuiItem item = KStandardGuiItem::close();
    item.setText( i18n("Only &Close Window" ) );
    return item;
}

class MainWindow::Private {
    friend class ::MainWindow;
    MainWindow * const q;

public:
    explicit Private( MainWindow * qq );
    ~Private();

    template <typename T>
    void createAndStart() {
        ( new T( this->currentView(), &this->controller ) )->start();
    }
    template <typename T>
    void createAndStart( QAbstractItemView * view ) {
        ( new T( view, &this->controller ) )->start();
    }
    template <typename T>
    void createAndStart( const QStringList & a ) {
        ( new T( a, this->currentView(), &this->controller ) )->start();
    }
    template <typename T>
    void createAndStart( const QStringList & a, QAbstractItemView * view ) {
        ( new T( a, view, &this->controller ) )->start();
    }

    void closeAndQuit() {
        const QString app = KGlobal::mainComponent().aboutData()->programName();
        const int rc = KMessageBox::questionYesNoCancel( q,
                                                         i18n("%1 may be used by other applications as a service.\n"
                                                              "You may instead want to close this window without exiting %1.", app ),
                                                         i18n("Really Quit?"), KStandardGuiItem_close(), KStandardGuiItem_quit(), KStandardGuiItem::cancel(),
                                                         "really-quit-" + app.toLower() );
        if ( rc == KMessageBox::Cancel )
            return;
        if ( !q->close() )
            return;
        // WARNING: 'this' might be deleted at this point!
        if ( rc == KMessageBox::No )
            qApp->quit();
    }
    void certificateDetails() {
        createAndStart<DetailsCommand>();
    }
    void reloadCertificates() {
        createAndStart<ReloadKeysCommand>();
    }

    void refreshX509Certificates() {
        createAndStart<RefreshX509CertsCommand>();
    }
    void refreshOpenPGPCertificates() {
        createAndStart<RefreshOpenPGPCertsCommand>();
    }
    void changePassphrase() {
        createAndStart<ChangePassphraseCommand>();
    }
    void deleteCertificates() {
        createAndStart<DeleteCertificatesCommand>();
    }
    void changeCertificateExpiry() {
        createAndStart<ChangeExpiryCommand>();
    }
    void changeCertificateOwnerTrust() {
        createAndStart<ChangeOwnerTrustCommand>();
    }
    void signEncryptFiles() {
        createAndStart<SignEncryptFilesCommand>();
    }
    void certifyCertificate() {
        createAndStart<CertifyCertificateCommand>();
    }
    void addUserID() {
        createAndStart<AddUserIDCommand>();
    }
    void decryptVerifyFiles() {
        createAndStart<DecryptVerifyFilesCommand>();
    }
    void exportCertificates() {
        createAndStart<ExportCertificateCommand>();
    }
    void exportCertificatesToServer() {
        createAndStart<ExportOpenPGPCertsToServerCommand>();
    }
    void exportSecretKey() {
        createAndStart<ExportSecretKeyCommand>();
    }
    void importCertificatesFromFile() {
        createAndStart<ImportCertificateFromFileCommand>();
    }
    void lookupCertificates() {
        createAndStart<LookupCertificatesCommand>();
    }
    void clearCrlCache() {
        createAndStart<ClearCrlCacheCommand>();
    }
    void dumpCrlCache() {
        createAndStart<DumpCrlCacheCommand>();
    }
    void dumpCertificate() {
        createAndStart<DumpCertificateCommand>();
    }
    void importCrlFromFile() {
        createAndStart<ImportCrlCommand>();
    }
    void configureToolbars() {
        KEditToolBar dlg( q->factory() );
        dlg.exec();
    }
    void editKeybindings() {
        KShortcutsDialog::configure( q->actionCollection(), KShortcutsEditor::LetterShortcutsAllowed );
    }
    void newCertificate() {
        createAndStart<NewCertificateCommand>();
    }

    void selfTest() {
        createAndStart<SelfTestCommand>();
    }
    void configureBackend();

    void showHandbook();

    void gnupgLogViewer() {
        if( !QProcess::startDetached("kwatchgnupg" ) )
            KMessageBox::error( q, i18n( "Could not start the GnuPG Log Viewer (kwatchgnupg). "
                                         "Please check your installation." ),
                                i18n( "Error Starting KWatchGnuPG" ) );
    }

    void gnupgAdministrativeConsole() {
        if( !QProcess::startDetached("kgpgconf" ) )
            KMessageBox::error( q, i18n( "Could not start the GnuPG Administrative Console (kgpgconf). "
                                         "Please check your installation." ),
                                i18n( "Error Starting KGpgConf" ) );
    }

    void slotConfigCommitted();
    void slotContextMenuRequested( QAbstractItemView *, const QPoint & p ) {
        if ( QMenu * const menu = qobject_cast<QMenu*>( q->factory()->container( "listview_popup", q ) ) )
            menu->exec( p );
        else
            kDebug() << "no \"listview_popup\" <Menu> in kleopatra's ui.rc file";
    }

<<<<<<< HEAD
=======
#ifdef ONLY_KLEO
    void saveIconUsageLog() {
        const QString filename = FileDialog::getSaveFileName( q, QString(), "debug" );
        if ( filename.isEmpty() )
            return;
        QFile file( filename );
        if ( !file.open( QIODevice::WriteOnly ) ) {
            KMessageBox::error( q, i18nc( "@info", "Could not open <filename>%1</filename> for writing: <message>%2</message>",
                                          filename, file.errorString() ),
                                i18nc("@title","Error Writing Icon Usage Log") );
            return;
        }
        QTextStream( &file ) << KIconLoader::iconUsageLog() << '\n';
    }
#endif

    void aboutGpg4Win() {
        QPointer<Dialogs::AboutGpg4WinDialog> dlg( new Dialogs::AboutGpg4WinDialog( q ) );
        dlg->exec();
        delete dlg;
    }

>>>>>>> ca2280c0
private:
    void setupActions();

    unsigned int numViews() const {
        return ui.tabWidget.count();
    }

    QAbstractItemView * currentView() const {
        return ui.tabWidget.currentView();
    }

private:

    Kleo::AbstractKeyListModel * flatModel;
    Kleo::AbstractKeyListModel * hierarchicalModel;
    Kleo::KeyListController controller;
    bool firstShow : 1;

    struct UI {

        TabWidget tabWidget;

	explicit UI( MainWindow * q )
	    : tabWidget( q )
	{
	    KDAB_SET_OBJECT_NAME( tabWidget );

            KPIM::ProgressDialog * progressDialog = new KPIM::ProgressDialog( q->statusBar(), q );
            KDAB_SET_OBJECT_NAME( progressDialog );
            //progressDialog->raise();
            //progressDialog->hide();
            KPIM::StatusbarProgressWidget * statusBarProgressWidget = new KPIM::StatusbarProgressWidget( progressDialog, q->statusBar() );
            KDAB_SET_OBJECT_NAME( statusBarProgressWidget );
            // statusBarProgressWidget->show();

            q->setCentralWidget( &tabWidget );
            q->statusBar()->addPermanentWidget( statusBarProgressWidget, 0 );
	}
    } ui;
};

MainWindow::Private::Private( MainWindow * qq )
    : q( qq ),
      flatModel( AbstractKeyListModel::createFlatKeyListModel( q ) ),
      hierarchicalModel( AbstractKeyListModel::createHierarchicalKeyListModel( q ) ),
      controller( q ),
      firstShow( true ),
      ui( q )
{
    KDAB_SET_OBJECT_NAME( controller );
    KDAB_SET_OBJECT_NAME( flatModel );
    KDAB_SET_OBJECT_NAME( hierarchicalModel );

    controller.setFlatModel( flatModel );
    controller.setHierarchicalModel( hierarchicalModel );
    controller.setTabWidget( &ui.tabWidget );

    ui.tabWidget.setFlatModel( flatModel );
    ui.tabWidget.setHierarchicalModel( hierarchicalModel );

    setupActions();

    connect( &controller, SIGNAL(message(QString,int)),  q->statusBar(), SLOT(showMessage(QString,int)) );
    connect( &controller, SIGNAL(contextMenuRequested(QAbstractItemView*,QPoint)),
             q, SLOT(slotContextMenuRequested(QAbstractItemView*,QPoint)) );

    q->createGUI( "kleopatra.rc" );

    q->setAcceptDrops( true );

    q->setAutoSaveSettings();
}

MainWindow::Private::~Private() {}

MainWindow::MainWindow( QWidget* parent, Qt::WindowFlags flags )
    : KXmlGuiWindow( parent, flags ), d( new Private( this ) )
{
}

MainWindow::~MainWindow() {}


void MainWindow::Private::setupActions() {

    KActionCollection * const coll = q->actionCollection();

    QWidgetAction * const searchBarAction = new QWidgetAction( q );
    SearchBar * const searchBar = new SearchBar( q );

    ui.tabWidget.connectSearchBar( searchBar );

    searchBarAction->setDefaultWidget( searchBar );
    coll->addAction( "key_search_bar", searchBarAction );

    const action_data action_data[] = {
        // File menu
        { "file_new_certificate", i18n("New Certificate..."), QString(),
          "document-new", q, SLOT(newCertificate()), "Ctrl+N", false, true },
        { "file_export_certificates", i18n("Export Certificates..."), QString(),
          "document-export", q, SLOT(exportCertificates()), "Ctrl+E", false, true },
        { "file_export_certificates_to_server", i18n("Export Certificates to Server..."), QString(),
          "document-export", q, SLOT(exportCertificatesToServer()), "Ctrl+Shift+E", false, true },
        { "file_export_secret_keys", i18n("Export Secret Key..."), QString(),
          "document-export", q, SLOT(exportSecretKey()), QString(), false, true },
        { "file_lookup_certificates", i18n("Lookup Certificates on Server..."), QString(),
          "edit-find", q, SLOT(lookupCertificates()), "Shift+Ctrl+I", false, true },
        { "file_import_certificates", i18n("Import Certificates..."), QString(),
          "document-import", q, SLOT(importCertificatesFromFile()), "Ctrl+I", false, true },
        { "file_decrypt_verify_files", i18n("Decrypt/Verify Files..."), QString(),
          "document-decrypt" /*"file-decrypt-verify"*/, q, SLOT(decryptVerifyFiles()), QString(), false, true },
        { "file_sign_encrypt_files", i18n("Sign/Encrypt Files..."), QString(),
          "document-encrypt" /*"file-encrypt-sign"*/, q, SLOT(signEncryptFiles()), QString(), false, true },
        // View menu
        { "view_redisplay", i18n("Redisplay"), QString(),
          "view-refresh", q, SLOT(reloadCertificates()), "F5", false, true },
        { "view_stop_operations", i18n( "Stop Operation" ), QString(),
          "process-stop", &controller, SLOT(cancelCommands()), "Escape", false, false },
        { "view_certificate_details", i18n( "Certificate Details" ), QString(),
          0, q, SLOT(certificateDetails()), QString(), false, true },
        // Certificate menu
        { "certificates_delete", i18n("Delete" ), QString()/*i18n("Delete selected certificates")*/,
          "edit-delete", q, SLOT(deleteCertificates()), "Delete", false, true },
        { "certificates_certify_certificate", i18n("Certify Certificate..."), QString(),
          0, q, SLOT(certifyCertificate()), QString(), false, true },
        { "certificates_change_expiry", i18n("Change Expiry Date..."), QString(),
          0, q, SLOT(changeCertificateExpiry()), QString(), false, true },
        { "certificates_change_owner_trust", i18n("Change Owner Trust..."), QString(),
          0, q, SLOT(changeCertificateOwnerTrust()), QString(), false, true },
        { "certificates_change_passphrase", i18n("Change Passphrase..."), QString(),
          0, q, SLOT(changePassphrase()), QString(), false, true },
        { "certificates_add_userid", i18n("Add User-ID..."), QString(),
          0, q, SLOT(addUserID()), QString(), false, true },
        { "certificates_dump_certificate", i18n("Dump Certificate"), QString(),
          0, q, SLOT(dumpCertificate()), QString(), false, true },
          // Tools menu
        { "tools_start_kwatchgnupg", i18n("GnuPG Log Viewer"), QString(),
          "kwatchgnupg", q, SLOT(gnupgLogViewer()), QString(), false, !OS_WIN },
#if 0
        { "tools_start_kgpgconf", i18n("GnuPG Administrative Console"), QString(),
          "kgpgconf", q, SLOT(gnupgLogViewer()), QString(), false, true },
#endif
        { "tools_refresh_x509_certificates", i18n("Refresh X.509 Certificates"), QString(),
          "view-refresh", q, SLOT(refreshX509Certificates()), QString(), false, true },
        { "tools_refresh_openpgp_certificates", i18n("Refresh OpenPGP Certificates"), QString(),
          "view-refresh", q, SLOT(refreshOpenPGPCertificates()), QString(), false, true },
#ifndef KDEPIM_ONLY_KLEO
        { "crl_clear_crl_cache", i18n("Clear CRL Cache"), QString(),
          0, q, SLOT(clearCrlCache()), QString(), false, true },
        { "crl_dump_crl_cache", i18n("Dump CRL Cache"), QString(),
          0, q, SLOT(dumpCrlCache()), QString(), false, true },
#endif // KDEPIM_ONLY_KLEO
        { "crl_import_crl", i18n("Import CRL From File..."), QString(),
          0, q, SLOT(importCrlFromFile()), QString(), false, true },
        { "configure_backend", i18n("Configure GnuPG Backend..."), QString(),
          0, q, SLOT(configureBackend()), QString(), false, true },
        // Settings menu
        { "settings_self_test", i18n("Perform Self-Test"), QString(),
          0, q, SLOT(selfTest()), QString(), false, true },
        // Window menu
        // (come from ui.tabWidget)
        // Help menu
        { "help_about_gpg4win", i18n("About Gpg4win"), QString(),
          0, q, SLOT(aboutGpg4Win()), QString(), false, true },
    };

    make_actions_from_data( action_data, /*sizeof action_data / sizeof *action_data,*/ coll );

    if ( QAction * action = coll->action( "view_stop_operations" ) )
        connect( &controller, SIGNAL(commandsExecuting(bool)), action, SLOT(setEnabled(bool)) );

    if ( QAction * action = coll->action( "configure_backend" ) )
        action->setMenuRole( QAction::NoRole ); //prevent Qt OS X heuristics for config* actions

    KStandardAction::close( q, SLOT(close()), q->actionCollection() );
    KStandardAction::quit( q, SLOT(closeAndQuit()), q->actionCollection() );
    KStandardAction::configureToolbars( q, SLOT(configureToolbars()), q->actionCollection() );
    KStandardAction::keyBindings( q, SLOT(editKeybindings()), q->actionCollection() );
    KStandardAction::preferences( q, SIGNAL(configDialogRequested()), q->actionCollection() );

    q->createStandardStatusBarAction();
    q->setStandardToolBarMenuEnabled( true );


    // ### somehow make this better...
    controller.registerActionForCommand<DetailsCommand>(            coll->action( "view_certificate_details" ) );
    controller.registerActionForCommand<ReloadKeysCommand>(         coll->action( "view_redisplay" ) );
    controller.registerActionForCommand<RefreshX509CertsCommand>(   coll->action( "view_redisplay" ) );
    controller.registerActionForCommand<RefreshOpenPGPCertsCommand>( coll->action( "view_redisplay" ) );
    controller.registerActionForCommand<DeleteCertificatesCommand>( coll->action( "certificates_delete" ) );
    controller.registerActionForCommand<ChangeExpiryCommand>(       coll->action( "certificates_change_expiry" ) );
    controller.registerActionForCommand<ChangeOwnerTrustCommand>(   coll->action( "certificates_change_owner_trust" ) );
    controller.registerActionForCommand<ChangePassphraseCommand>(   coll->action( "certificates_change_passphrase" ) );
    controller.registerActionForCommand<CertifyCertificateCommand>(    coll->action( "certificates_certify_certificate" ) );
    controller.registerActionForCommand<AddUserIDCommand>(          coll->action( "certificates_add_userid" ) );
    controller.registerActionForCommand<DumpCertificateCommand>(    coll->action( "certificates_dump_certificate" ) );
    controller.registerActionForCommand<SignEncryptFilesCommand>(   coll->action( "file_sign_encrypt_files" ) );
    controller.registerActionForCommand<DecryptVerifyFilesCommand>( coll->action( "file_decrypt_verify_files" ) );
    controller.registerActionForCommand<ExportCertificateCommand>(  coll->action( "file_export_certificates" ) );
    controller.registerActionForCommand<ExportOpenPGPCertsToServerCommand>( coll->action( "file_export_certificates_to_server" ) );
    controller.registerActionForCommand<ExportSecretKeyCommand>(    coll->action( "file_export_secret_keys" ) );
    controller.registerActionForCommand<ImportCertificateFromFileCommand>( coll->action( "file_import_certificates" ) );
    controller.registerActionForCommand<LookupCertificatesCommand>( coll->action( "file_lookup_certificates" ) );
    controller.registerActionForCommand<ClearCrlCacheCommand>(      coll->action( "crl_clear_crl_cache" ) );
    controller.registerActionForCommand<DumpCrlCacheCommand>(       coll->action( "crl_dump_crl_cache" ) );
    controller.registerActionForCommand<ImportCrlCommand>(          coll->action( "crl_import_crl" ) );
    controller.registerActionForCommand<SelfTestCommand>(           coll->action( "settings_self_test" ) );

    controller.enableDisableActions( 0 );

    ui.tabWidget.createActions( coll );
}

void MainWindow::Private::configureBackend() {
    Kleo::CryptoConfig * const config = Kleo::CryptoBackendFactory::instance()->config();
    if ( !config ) {
    	KMessageBox::error( q, i18n( "Could not configure the cryptography backend (gpgconf tool not found)" ), i18n( "Configuration Error" ) );
    	return;
    }

    Kleo::CryptoConfigDialog dlg( config );

    const int result = dlg.exec();

    // Forget all data parsed from gpgconf, so that we show updated information
    // when reopening the configuration dialog.
    config->clear();

    if ( result == QDialog::Accepted ) {
#if 0
        // Tell other apps (e.g. kmail) that the gpgconf data might have changed
        QDBusMessage message =
            QDBusMessage::createSignal(QString(), "org.kde.kleo.CryptoConfig", "changed");
        QDBusConnection::sessionBus().send(message);
#endif
    }
}

void MainWindow::Private::slotConfigCommitted() {
    controller.updateConfig();
}

void MainWindow::closeEvent( QCloseEvent * e ) {
    // KMainWindow::closeEvent() insists on quitting the application,
    // so do not let it touch the event...
    kDebug();
    if ( d->controller.hasRunningCommands() ) {
        if ( d->controller.shutdownWarningRequired() ) {
            const int ret = KMessageBox::warningContinueCancel( this, i18n("There are still some background operations ongoing. "
                                                                           "These will be terminated when closing the window. "
                                                                           "Proceed?"),
                                                                i18n("Ongoing Background Tasks") );
            if ( ret != KMessageBox::Continue ) {
                e->ignore();
                return;
            }
        }
        d->controller.cancelCommands();
        if ( d->controller.hasRunningCommands() ) {
            // wait for them to be finished:
            setEnabled( false );
            QEventLoop ev;
            QTimer::singleShot( 100, &ev, SLOT(quit()) );
            connect( &d->controller, SIGNAL(commandsExecuting(bool)), &ev, SLOT(quit()) );
            ev.exec();
            kWarning( d->controller.hasRunningCommands() )
                << "controller still has commands running, this may crash now...";
            setEnabled( true );
        }
    }
    d->ui.tabWidget.saveViews( KGlobal::config().data() );
    saveMainWindowSettings( KConfigGroup( KGlobal::config(), autoSaveGroup() ) );
    e->accept();
}

void MainWindow::showEvent( QShowEvent * e ) {
    KXmlGuiWindow::showEvent( e );
    if ( d->firstShow ) {
        d->ui.tabWidget.loadViews( KGlobal::config().data() );
        d->firstShow = false;
    }
}

void MainWindow::importCertificatesFromFile( const QStringList & files ) {
    if ( !files.empty() )
        d->createAndStart<ImportCertificateFromFileCommand>( files );
}


static QStringList extract_local_files( const QMimeData * data ) {
    const QList<QUrl> urls = data->urls();
    // begin workaround KDE/Qt misinterpretation of text/uri-list
    QList<QUrl>::const_iterator end = urls.end();
    if ( urls.size() > 1 && !urls.back().isValid() )
        --end;
    // end workaround
    QStringList result;
    std::transform( urls.begin(), end,
                    std::back_inserter( result ),
                    bind( &QUrl::toLocalFile, _1 ) );
    result.erase( std::remove_if( result.begin(), result.end(),
                                  bind( &QString::isEmpty, _1 ) ), result.end() );
    return result;
}

static bool can_decode_local_files( const QMimeData * data ) {
    if ( !data )
        return false;
    return !extract_local_files( data ).empty();
}

void MainWindow::dragEnterEvent( QDragEnterEvent * e ) {
    kDebug();

    if ( can_decode_local_files( e->mimeData() ) )
        e->acceptProposedAction();
}

void MainWindow::dropEvent( QDropEvent * e ) {
    kDebug();

    if ( !can_decode_local_files( e->mimeData() ) )
        return;

    e->setDropAction( Qt::CopyAction );

    const QStringList files = extract_local_files( e->mimeData() );

    const unsigned int classification = classify( files );

    QMenu menu;

    QAction * const signEncrypt = menu.addAction( i18n("Sign/Encrypt...") );
    QAction * const decryptVerify = mayBeAnyMessageType( classification ) ? menu.addAction( i18n("Decrypt/Verify...") ) : 0 ;
    if ( signEncrypt || decryptVerify )
        menu.addSeparator();

    QAction * const importCerts = mayBeAnyCertStoreType( classification ) ? menu.addAction( i18n("Import Certificates") ) : 0 ;
    QAction * const importCRLs  = mayBeCertificateRevocationList( classification ) ? menu.addAction( i18n("Import CRLs") ) : 0 ;
    if ( importCerts || importCRLs )
        menu.addSeparator();

    if ( !signEncrypt && !decryptVerify && !importCerts && !importCRLs )
        return;

    menu.addAction( i18n("Cancel") );

    const QAction * const chosen = menu.exec( mapToGlobal( e->pos() ) );

    if ( !chosen )
        return;

    if ( chosen == signEncrypt )
        d->createAndStart<SignEncryptFilesCommand>( files );
    else if ( chosen == decryptVerify )
        d->createAndStart<DecryptVerifyFilesCommand>( files );
    else if ( chosen == importCerts )
        d->createAndStart<ImportCertificateFromFileCommand>( files );
    else if ( chosen == importCRLs )
        d->createAndStart<ImportCrlCommand>( files );

    e->accept();
}

#include "moc_mainwindow.cpp"<|MERGE_RESOLUTION|>--- conflicted
+++ resolved
@@ -282,31 +282,12 @@
             kDebug() << "no \"listview_popup\" <Menu> in kleopatra's ui.rc file";
     }
 
-<<<<<<< HEAD
-=======
-#ifdef ONLY_KLEO
-    void saveIconUsageLog() {
-        const QString filename = FileDialog::getSaveFileName( q, QString(), "debug" );
-        if ( filename.isEmpty() )
-            return;
-        QFile file( filename );
-        if ( !file.open( QIODevice::WriteOnly ) ) {
-            KMessageBox::error( q, i18nc( "@info", "Could not open <filename>%1</filename> for writing: <message>%2</message>",
-                                          filename, file.errorString() ),
-                                i18nc("@title","Error Writing Icon Usage Log") );
-            return;
-        }
-        QTextStream( &file ) << KIconLoader::iconUsageLog() << '\n';
-    }
-#endif
-
     void aboutGpg4Win() {
         QPointer<Dialogs::AboutGpg4WinDialog> dlg( new Dialogs::AboutGpg4WinDialog( q ) );
         dlg->exec();
         delete dlg;
     }
 
->>>>>>> ca2280c0
 private:
     void setupActions();
 
